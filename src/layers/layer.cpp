--- conflicted
+++ resolved
@@ -1546,26 +1546,6 @@
   }
 }
 
-<<<<<<< HEAD
-void Layer::setup_tensor_distribution_block() {
-  m_input_decomposition_block = ArrayND(1);
-  m_output_decomposition_block = ArrayND(1);
-  // Disable as we don't need to enforce divisible boundaries
-#if 0
-  if (distconv_enabled()) {
-    const auto *child = get_child_layers()[0];
-    if (child->distconv_enabled()) {
-      m_output_decomposition_block =
-          child->get_input_decomposition_block();
-    }
-    m_input_decomposition_block =
-        m_output_decomposition_block * get_strides();
-  }
-#endif
-}
-
-=======
->>>>>>> 0567c93a
 namespace {
 Dist get_hydrogen_matrix_distribution() {
   using ::distconv::index_t;
@@ -1604,34 +1584,18 @@
   usage += get_input_size() * max_mb / dists[2].get_split_shape().size();
   return usage * sizeof(DataType);
 }
-<<<<<<< HEAD
+
 void Layer::setup_prev_activations_tensor(const std::array<Dist, dc::num_dists> &dists) {
   // REVIEW: distconv-3d
-  const ArrayND input_tensor_shape = get_input_tensor_shape();
+  const auto input_tensor_shape = get_input_tensor_shape();
   const LocaleMPI loc(dc::get_mpi_comm(), false);
-  const ArrayND sample_block_size = get_sample_block_size();
-  const Dist sample_dist = get_hydrogen_matrix_distribution();
-  ArrayND input_local_shape = input_tensor_shape;
-  // Assuming single GPU per rank
-  //input_local_shape[-1] = m_max_mini_batch_size_per_gpu;
-  // m_max_mini_batch_size_per_gpu is the maximum among all GPUs, so
-  // it's larger than the actual maximum size for some ranks when the
-  // mini batch size is not divisible.
-  input_local_shape[-1] = 0;
-  const ArrayND spatial_local_size(std::vector<int>(dc::num_dims, 0));
-=======
-void Layer::setup_prev_activations_tensor(const std::array<Dist, 4> &dists) {
-  const Shape input_tensor_shape(
-      {get_input_dims()[2], get_input_dims()[1],
-       get_input_dims()[0], this->m_model->get_max_mini_batch_size()});
-  const LocaleMPI loc(dc::get_mpi_comm(), false);
+  const auto sample_block_size = get_sample_block_size();
   const Dist sample_dist = get_hydrogen_matrix_distribution();
   auto input_local_shape = input_tensor_shape;
   // Set the sample dimension as 0 so that its actual value is
   // calculated by Distconv
-  input_local_shape[3] = 0;
-
->>>>>>> 0567c93a
+  input_local_shape[-1] = 0;
+
   if (m_parent_copy_in_required || m_parent_shuffle_required) {
     if (m_parent_copy_in_required) {
       m_prev_activations_const_view = TensorDev(input_tensor_shape, loc,
@@ -1657,11 +1621,7 @@
                         << "prev activations: " << m_prev_activations_t;
 }
 
-<<<<<<< HEAD
-ArrayND Layer::get_activations_tensor_local_shape() const {
-=======
 Shape Layer::get_activations_tensor_local_shape() const {
->>>>>>> 0567c93a
   return m_prev_activations_t.get_local_shape();
 }
 
@@ -1669,15 +1629,8 @@
                                      bool allocate) {
   // REVIEW: distconv-3d
   const LocaleMPI loc(dc::get_mpi_comm(), false);
-<<<<<<< HEAD
-  const ArrayND output_tensor_shape = get_output_tensor_shape();
-  const ArrayND activations_local_shape =
-=======
-  const Shape output_tensor_shape(
-      {get_output_dims()[2], get_output_dims()[1],
-       get_output_dims()[0], this->m_model->get_max_mini_batch_size()});
+  const Shape output_tensor_shape = get_output_tensor_shape();
   const auto activations_local_shape =
->>>>>>> 0567c93a
       get_activations_tensor_local_shape();
   m_activations_t = TensorDev(output_tensor_shape,
                               loc, dists[1], activations_local_shape);
@@ -1690,23 +1643,12 @@
 void Layer::setup_activations_copyout_tensor(const std::array<Dist, dc::num_dists> &dists) {
   // REVIEW: distconv-3d
   const LocaleMPI loc(dc::get_mpi_comm(), false);
-<<<<<<< HEAD
-  const ArrayND sample_block_size = get_sample_block_size();
   const Dist sample_dist = get_hydrogen_matrix_distribution();
-  const ArrayND output_tensor_shape = get_output_tensor_shape();
-  ArrayND output_local_shape = output_tensor_shape;
-  //output_local_shape[-1] = m_max_mini_batch_size_per_gpu;
-  output_local_shape[-1] = 0;
-=======
-  const Dist sample_dist = get_hydrogen_matrix_distribution();
-  const Shape output_tensor_shape(
-      {get_output_dims()[2], get_output_dims()[1],
-       get_output_dims()[0], this->m_model->get_max_mini_batch_size()});
+  const Shape output_tensor_shape = get_output_tensor_shape();
   auto output_local_shape = output_tensor_shape;
   // Set the sample dimension as 0 so that its actual value is
   // calculated by Distconv
-  output_local_shape[3] = 0;
->>>>>>> 0567c93a
+  output_local_shape[-1] = 0;
   m_activations_copyout = TensorDev(output_tensor_shape, loc, sample_dist,
                                     output_local_shape);
   if (m_child_copy_out_required) {
@@ -1728,23 +1670,12 @@
 void Layer::setup_prev_error_signals_tensor(const std::array<Dist, dc::num_dists> &dists) {
   // REVIEW: distconv-3d
   const LocaleMPI loc(dc::get_mpi_comm(), false);
-<<<<<<< HEAD
-  const ArrayND sample_block_size = get_sample_block_size();
   const Dist sample_dist = get_hydrogen_matrix_distribution();
-  const ArrayND output_tensor_shape = get_output_tensor_shape();
-  ArrayND output_local_shape = output_tensor_shape;
-  //output_local_shape[-1] = m_max_mini_batch_size_per_gpu;
-  output_local_shape[-1] = 0;
-=======
-  const Dist sample_dist = get_hydrogen_matrix_distribution();
-  const Shape output_tensor_shape(
-      {get_output_dims()[2], get_output_dims()[1],
-       get_output_dims()[0], this->m_model->get_max_mini_batch_size()});
+  const Shape output_tensor_shape = get_output_tensor_shape();
   auto output_local_shape = output_tensor_shape;
   // Set the sample dimension as 0 so that its actual value is
   // calculated by Distconv
-  output_local_shape[3] = 0;
->>>>>>> 0567c93a
+  output_local_shape[-1] = 0;
 
   if (m_child_copy_out_required || m_child_shuffle_required) {
     if (m_child_copy_out_required) {
@@ -1774,16 +1705,9 @@
                         << "prev error signals: " << m_prev_error_signals_t;
 }
 
-<<<<<<< HEAD
 // REVIEW: distconv-3d
 void Layer::setup_error_signals_tensor(const std::array<Dist, dc::num_dists> &dists) {
-  const ArrayND input_tensor_shape = get_input_tensor_shape();
-=======
-void Layer::setup_error_signals_tensor(const std::array<Dist, 4> &dists) {
-  const Shape input_tensor_shape(
-      {get_input_dims()[2], get_input_dims()[1],
-       get_input_dims()[0], this->m_model->get_max_mini_batch_size()});
->>>>>>> 0567c93a
+  const Shape input_tensor_shape = get_input_tensor_shape();
   const LocaleMPI loc(dc::get_mpi_comm(), false);
   m_error_signals_t = TensorDev(input_tensor_shape, loc,
                                 dists[2],
@@ -1794,29 +1718,15 @@
                         << "error signals: " << m_error_signals_t;
 }
 
-<<<<<<< HEAD
 // REVIEW: distconv-3d
 void Layer::setup_error_signals_copyout_tensor(const std::array<Dist, dc::num_dists> &dists) {
-  const ArrayND input_tensor_shape = get_input_tensor_shape();
-  const LocaleMPI loc(dc::get_mpi_comm(), false);
-  const Dist sample_dist = get_hydrogen_matrix_distribution();
-  ArrayND input_local_shape = input_tensor_shape;
-  // Assuming single GPU per rank
-  //input_local_shape[-1] = m_max_mini_batch_size_per_gpu;
-  input_local_shape[-1] = 0;
-  const ArrayND sample_block_size = get_sample_block_size();
-=======
-void Layer::setup_error_signals_copyout_tensor(const std::array<Dist, 4> &dists) {
-  const Shape input_tensor_shape(
-      {get_input_dims()[2], get_input_dims()[1],
-       get_input_dims()[0], this->m_model->get_max_mini_batch_size()});
+  const Shape input_tensor_shape = get_input_tensor_shape();
   const LocaleMPI loc(dc::get_mpi_comm(), false);
   const Dist sample_dist = get_hydrogen_matrix_distribution();
   auto input_local_shape = input_tensor_shape;
   // Set the sample dimension as 0 so that its actual value is
   // calculated by Distconv
-  input_local_shape[3] = 0;
->>>>>>> 0567c93a
+  input_local_shape[-1] = 0;
 
   m_error_signals_copyout = TensorDev(input_tensor_shape, loc, sample_dist,
                                       input_local_shape);
@@ -1829,49 +1739,6 @@
   }
 }
 
-<<<<<<< HEAD
-ArrayND Layer::get_prev_activations_overlap() const {
-  return ArrayND(0);
-}
-
-ArrayND Layer::get_activations_overlap() const {
-#if 0
-  if (distconv_enabled() &&
-      get_child_layers().size() > 0) {
-    return get_child_layers()[0]->get_prev_activations_overlap();
-  } else {
-    return ArrayND(0);
-  }
-#endif
-  return ArrayND(0);
-}
-
-ArrayND Layer::get_prev_error_signals_overlap() const {
-  return ArrayND(0);
-}
-
-ArrayND Layer::get_error_signals_overlap() const {
-#if 0
-  if (distconv_enabled() &&
-      get_parent_layers().size() > 0) {
-    return get_parent_layers()[0]->get_prev_error_signals_overlap();
-  } else {
-    return ArrayND(0);
-  }
-#endif
-  return ArrayND(0);
-}
-
-ArrayND Layer::get_input_decomposition_block() const {
-  return m_input_decomposition_block;
-}
-
-ArrayND Layer::get_output_decomposition_block() const {
-  return m_output_decomposition_block;
-}
-
-=======
->>>>>>> 0567c93a
 const TensorDev &Layer::get_activations_t() const {
   return m_activations_t;
 }
@@ -1880,13 +1747,6 @@
   return m_error_signals_t;
 }
 
-<<<<<<< HEAD
-ArrayND Layer::get_strides() const {
-  return ArrayND(1);
-}
-
-=======
->>>>>>> 0567c93a
 void Layer::fp_setup_distconv(int mini_batch_size) {
   if (!distconv_enabled()) return;
 
@@ -2099,20 +1959,20 @@
       El::GPUManager::Stream());
 }
 
-const dc::ArrayND Layer::get_input_tensor_shape() const {
+const dc::Shape Layer::get_input_tensor_shape() const {
   const auto input_dims = get_input_dims();
   std::vector<int> input_tensor_shape_v(input_dims.rbegin(), input_dims.rend());
   input_tensor_shape_v.push_back(this->m_model->get_max_mini_batch_size());
-  return input_tensor_shape_v;
-}
-const dc::ArrayND Layer::get_output_tensor_shape() const {
+  return dc::Shape(input_tensor_shape_v);
+}
+const dc::Shape Layer::get_output_tensor_shape() const {
   const auto output_dims = get_output_dims();
   std::vector<int> output_tensor_shape_v(output_dims.rbegin(), output_dims.rend());
   output_tensor_shape_v.push_back(this->m_model->get_max_mini_batch_size());
-  return ArrayND(output_tensor_shape_v);
-}
-const dc::ArrayND Layer::get_sample_block_size() const {
-  return ArrayND(std::vector<int>(dc::num_dims, 1));
+  return dc::Shape(output_tensor_shape_v);
+}
+const dc::Shape Layer::get_sample_block_size() const {
+  return dc::Shape(std::vector<int>(dc::num_dims, 1));
 }
 
 #endif
