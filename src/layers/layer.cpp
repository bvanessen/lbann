////////////////////////////////////////////////////////////////////////////////
// Copyright (c) 2014-2016, Lawrence Livermore National Security, LLC.
// Produced at the Lawrence Livermore National Laboratory.
// Written by the LBANN Research Team (B. Van Essen, et al.) listed in
// the CONTRIBUTORS file. <lbann-dev@llnl.gov>
//
// LLNL-CODE-697807.
// All rights reserved.
//
// This file is part of LBANN: Livermore Big Artificial Neural Network
// Toolkit. For details, see http://software.llnl.gov/LBANN or
// https://github.com/LLNL/LBANN.
//
// Licensed under the Apache License, Version 2.0 (the "Licensee"); you
// may not use this file except in compliance with the License.  You may
// obtain a copy of the License at:
//
// http://www.apache.org/licenses/LICENSE-2.0
//
// Unless required by applicable law or agreed to in writing, software
// distributed under the License is distributed on an "AS IS" BASIS,
// WITHOUT WARRANTIES OR CONDITIONS OF ANY KIND, either express or
// implied. See the License for the specific language governing
// permissions and limitations under the license.
////////////////////////////////////////////////////////////////////////////////

#include "lbann/layers/layer.hpp"
#include "lbann/utils/timer.hpp"
#include "lbann/models/model.hpp"
#include "lbann/io/file_io.hpp"
#include "lbann/io/persist.hpp"
#include <string>
#include <sys/types.h>
#include <sys/stat.h>
#include <unistd.h>

namespace lbann {

Layer::Layer(lbann_comm *comm)
  : m_comm(comm),
    m_cudnn(nullptr),
    m_frozen(false) {

  // Initialize layer name
  static int num_layers = 0;
  m_name = "layer" + std::to_string(num_layers);
  num_layers++;

  // Initialize neuron tensor dimensions
  m_neuron_dims = std::vector<int>(1, 0);
  m_num_neurons = 0;
  m_num_neuron_dims = 1;
  m_prev_neuron_dims = std::vector<int>(1, 0);
  m_num_prev_neurons = 0;
  m_num_prev_neuron_dims = 1;

  // Initialize GPU information
  m_using_gpus = false;
#ifdef LBANN_HAS_CUDNN
  m_mini_batch_size_per_gpu = 0;
  m_max_mini_batch_size_per_gpu = 0;
  m_prev_activations_cudnn_desc = nullptr;
  m_activations_cudnn_desc = nullptr;
  m_prev_error_signals_cudnn_desc = nullptr;
  m_error_signals_cudnn_desc = nullptr;
#endif // LBANN_HAS_CUDNN

  // Reset timing counters
  reset_counters();

}

Layer::Layer(const Layer& other) :
  m_comm(other.m_comm),
  m_neuron_dims(other.m_neuron_dims),
  m_num_neurons(other.m_num_neurons),
  m_num_neuron_dims(other.m_num_neuron_dims),
  m_prev_neuron_dims(other.m_prev_neuron_dims),
  m_num_prev_neurons(other.m_num_prev_neurons),
  m_num_prev_neuron_dims(other.m_num_prev_neuron_dims),
  m_weights(other.m_weights),
  m_parent_layers(other.m_parent_layers),
  m_child_layers(other.m_child_layers),
  m_expected_num_parent_layers(other.m_expected_num_parent_layers),
  m_expected_num_child_layers(other.m_expected_num_child_layers),
  m_model(other.m_model),
  m_cudnn(other.m_cudnn),
  m_frozen(other.m_frozen),
#ifdef LBANN_HAS_CUDNN
  m_mini_batch_size_per_gpu(other.m_mini_batch_size_per_gpu),
  m_max_mini_batch_size_per_gpu(other.m_max_mini_batch_size_per_gpu),
#endif // LBANN_HAS_CUDNN
  m_fp_time(other.m_fp_time),
  m_fp_compute_time(other.m_fp_compute_time),
  m_bp_time(other.m_bp_time),
  m_bp_compute_time(other.m_bp_compute_time),
  m_update_time(other.m_update_time),
  m_name(other.m_name),
  m_using_gpus(other.m_using_gpus) {

  // Deep matrix copies
  m_prev_activations   = other.m_prev_activations;
  m_activations        = other.m_activations;
  m_prev_error_signals = other.m_prev_error_signals;
  m_error_signals      = other.m_error_signals;
  for (auto& m : m_prev_activations)   { m = m->Copy(); }
  for (auto& m : m_activations)        { m = m->Copy(); }
  for (auto& m : m_prev_error_signals) { m = m->Copy(); }
  for (auto& m : m_error_signals)      { m = m->Copy(); }

#ifdef LBANN_HAS_CUDNN
  m_prev_activations_cudnn_desc = nullptr;
  m_activations_cudnn_desc = nullptr;
  m_prev_error_signals_cudnn_desc = nullptr;
  m_error_signals_cudnn_desc = nullptr;
  cudnn::copy_tensor_cudnn_desc(other.m_prev_activations_cudnn_desc,
                                m_prev_activations_cudnn_desc);
  cudnn::copy_tensor_cudnn_desc(other.m_activations_cudnn_desc,
                                m_activations_cudnn_desc);
  cudnn::copy_tensor_cudnn_desc(other.m_prev_error_signals_cudnn_desc,
                                m_prev_error_signals_cudnn_desc);
  cudnn::copy_tensor_cudnn_desc(other.m_error_signals_cudnn_desc,
                                m_error_signals_cudnn_desc);
#endif // LBANN_HAS_CUDNN
}

Layer& Layer::operator=(const Layer& other) {

  // Shallow copies
  m_comm = other.m_comm;
  m_neuron_dims = other.m_neuron_dims;
  m_num_neurons = other.m_num_neurons;
  m_num_neuron_dims = other.m_num_neuron_dims;
  m_prev_neuron_dims = other.m_prev_neuron_dims;
  m_num_prev_neurons = other.m_num_prev_neurons;
  m_num_prev_neuron_dims = other.m_num_prev_neuron_dims;
  m_weights = other.m_weights;
  m_parent_layers = other.m_parent_layers;
  m_child_layers = other.m_child_layers;
  m_expected_num_parent_layers = other.m_expected_num_parent_layers;
  m_expected_num_child_layers = other.m_expected_num_child_layers;
  m_model = other.m_model;
  m_using_gpus = other.m_using_gpus;
  m_cudnn = other.m_cudnn;
  m_frozen = other.m_frozen;
#ifdef LBANN_HAS_CUDNN
  m_mini_batch_size_per_gpu = other.m_mini_batch_size_per_gpu;
  m_max_mini_batch_size_per_gpu = other.m_max_mini_batch_size_per_gpu;
#endif // LBANN_HAS_CUDNN
  m_fp_time = other.m_fp_time;
  m_fp_compute_time = other.m_fp_compute_time;
  m_bp_time = other.m_bp_time;
  m_bp_compute_time = other.m_bp_compute_time;
  m_update_time = other.m_update_time;
  m_name = other.m_name;

  // Deep matrix copies
  deallocate_matrices();
  m_prev_activations   = other.m_prev_activations;
  m_activations        = other.m_activations;
  m_prev_error_signals = other.m_prev_error_signals;
  m_error_signals      = other.m_error_signals;
  for (auto& m : m_prev_activations)   { m = m->Copy(); }
  for (auto& m : m_activations)        { m = m->Copy(); }
  for (auto& m : m_prev_error_signals) { m = m->Copy(); }
  for (auto& m : m_error_signals)      { m = m->Copy(); }

#ifdef LBANN_HAS_CUDNN
  cudnn::copy_tensor_cudnn_desc(other.m_prev_activations_cudnn_desc,
                                m_prev_activations_cudnn_desc);
  cudnn::copy_tensor_cudnn_desc(other.m_activations_cudnn_desc,
                                m_activations_cudnn_desc);
  cudnn::copy_tensor_cudnn_desc(other.m_prev_error_signals_cudnn_desc,
                                m_prev_error_signals_cudnn_desc);
  cudnn::copy_tensor_cudnn_desc(other.m_error_signals_cudnn_desc,
                                m_error_signals_cudnn_desc);
#endif // LBANN_HAS_CUDNN

  return *this;
}

Layer::~Layer() {
#ifdef LBANN_HAS_CUDNN
  if(m_prev_activations_cudnn_desc != nullptr) {
    CHECK_CUDNN(cudnnDestroyTensorDescriptor(m_prev_activations_cudnn_desc));
  }
  if(m_activations_cudnn_desc != nullptr) {
    CHECK_CUDNN(cudnnDestroyTensorDescriptor(m_activations_cudnn_desc));
  }
  if(m_prev_error_signals_cudnn_desc != nullptr) {
    CHECK_CUDNN(cudnnDestroyTensorDescriptor(m_prev_error_signals_cudnn_desc));
  }
  if(m_error_signals_cudnn_desc != nullptr) {
    CHECK_CUDNN(cudnnDestroyTensorDescriptor(m_error_signals_cudnn_desc));
  }
#endif // LBANN_HAS_CUDNN
  deallocate_matrices();
}

std::string Layer::get_description() const {
  std::stringstream ss;
  ss << get_name() << " (" << get_type() << "): ";
  return ss.str();
}

std::string Layer::get_topo_description() const {
  std::stringstream ss;
  const size_t num_children = get_num_children();
  for (size_t i = 0; i < num_children; ++i) {
    const auto& dims = get_neuron_dims(i);
    if (i > 0) { ss << ", "; }
    ss << "activations";
    if (num_children > 1) { ss << "[" << i << "]"; }
    ss << " = [";
    switch (dims.size()) {
    case 0:
      ss << "0"; break;
    case 2:
      ss << dims[0] << "c x "
         << dims[1] << "w";
      break;
    case 3:
      ss << dims[0] << "c x "
         << dims[1] << "w x "
         << dims[2] << "h";
      break;
    default:
      ss << dims[0];
      for (size_t j = 1; j < dims.size(); ++j) {
        ss << " x " << dims[j];
      }
    }
    ss << ", " << get_activations(i).Width() << "s]";
  }
  return ss.str();
}

void Layer::forward_prop() {
  const auto fp_start = get_time();

  // Setup matrix data, e.g. input matrices
  fp_setup_data(m_model->get_current_mini_batch_size());

  #if defined(LBANN_HAS_CUDNN) && defined(LBANN_DEBUG)
  // Synchronize GPUs and check for errors
  if (using_gpus()) { this->m_cudnn->check_error(); }
  #endif // defined(LBANN_HAS_CUDNN) && defined(LBANN_DEBUG)

  // Apply layer's compute function
  const auto fp_compute_start = get_time();
  fp_compute();
  m_fp_compute_time += get_time() - fp_compute_start;

  // Add this layer as a gradient source for weight optimizers
  for (auto&& w : m_weights) {
    optimizer* opt = w->get_optimizer();
    if (opt != nullptr) { opt->add_gradient_source(this); }
  }

  #if defined(LBANN_HAS_CUDNN) && defined(LBANN_DEBUG)
  // Synchronize GPUs and check for errors
  if (using_gpus()) { this->m_cudnn->check_error(); }
  #endif // defined(LBANN_HAS_CUDNN) && defined(LBANN_DEBUG)

  m_fp_time += get_time() - fp_start;
}

void Layer::back_prop() {
  const auto bp_start = get_time();

  // Setup matrix data, e.g. input matrices
  bp_setup_data(m_model->get_current_mini_batch_size());

  #if defined(LBANN_HAS_CUDNN) && defined(LBANN_DEBUG)
  // Synchronize GPUs and check for errors
  if (using_gpus()) { this->m_cudnn->check_error(); }
  #endif // defined(LBANN_HAS_CUDNN) && defined(LBANN_DEBUG)

  // Backprop the compute function.
  const auto bp_compute_start = get_time();
  bp_compute();
  m_bp_compute_time += get_time() - bp_compute_start;

  // Remove this layer as a gradient source for weight optimizers
  for (auto&& w : m_weights) {
    auto&& opt = w->get_optimizer();
    if (opt != nullptr) { opt->remove_gradient_source(this); }
  }

  #if defined(LBANN_HAS_CUDNN) && defined(LBANN_DEBUG)
  // Synchronize GPUs and check for errors
  if (using_gpus()) { this->m_cudnn->check_error(); }
  #endif // defined(LBANN_HAS_CUDNN) && defined(LBANN_DEBUG)

  m_bp_time += get_time() - bp_start;
}

bool Layer::update() {
  if (m_frozen) { return true; }
  // Apply any updates.
  const auto update_compute_start = get_time();
  const auto layer_done = update_compute();
  m_update_time += get_time() - update_compute_start;
  return layer_done;
}

void Layer::reset_counters() {
  m_fp_time         = EvalType(0);
  m_fp_compute_time = EvalType(0);
  m_bp_time         = EvalType(0);
  m_bp_compute_time = EvalType(0);
  m_update_time     = EvalType(0);
}

void Layer::synchronize() const {
  #ifdef LBANN_HAS_CUDNN
  if (this->m_cudnn != nullptr) {
    this->m_cudnn->synchronize();
  }
  #endif // LBANN_HAS_CUDNN
}

void Layer::summarize_stats(lbann_summary& summarizer, int step) {
  std::string prefix = m_name + "/";
  summarizer.reduce_scalar(prefix + "fp_time", m_fp_time, step);
  summarizer.reduce_scalar(prefix + "bp_time", m_bp_time, step);
  summarizer.reduce_scalar(prefix + "update_time", m_update_time, step);
  reset_counters();
  // Combine the optimizer step time from all the weights.
  double step_time = 0.0;
  for (weights *w : get_weights()) {
    optimizer *opt = w->get_optimizer();
    if (opt) {
      step_time += opt->get_step_time();
      opt->reset_counters();
    }
  }
  summarizer.reduce_scalar(prefix + "opt_time", step_time, step);
}

void Layer::summarize_matrices(lbann_summary& summarizer, int step) {

  // Summarize activation matrices
  const int num_children = get_num_children();
  for (int i = 0; i < num_children; ++i) {
    AbsDistMatReadProxy<El::Device::CPU> acts(*m_activations[i]);
    std::string prefix = m_name + "/activations";
    if (num_children > 1) { prefix += std::to_string(i); }
    summarizer.reduce_mean(prefix + "/mean", acts.GetLocked(), step);
    summarizer.reduce_min(prefix + "/min", acts.GetLocked(), step);
    summarizer.reduce_max(prefix + "/max", acts.GetLocked(), step);
    summarizer.reduce_stdev(prefix + "/stdev", acts.GetLocked(), step);
    summarizer.reduce_2norm(prefix + "/2norm2", acts.GetLocked(), step);
  }

  // Summarize error signal matrices
  const int num_parents = get_num_parents();
  for (int i = 0; i < num_parents; ++i) {
    AbsDistMatReadProxy<El::Device::CPU> error_signals(*m_error_signals[i]);
    std::string prefix = m_name + "/error_signals";
    if (num_parents > 1) { prefix += std::to_string(i); }
    summarizer.reduce_mean(prefix + "/mean", error_signals.GetLocked(), step);
    summarizer.reduce_min(prefix + "/min", error_signals.GetLocked(), step);
    summarizer.reduce_max(prefix + "/max", error_signals.GetLocked(), step);
    summarizer.reduce_stdev(prefix + "/stdev", error_signals.GetLocked(), step);
    summarizer.reduce_2norm(prefix + "/2norm2", error_signals.GetLocked(), step);
  }

}

// Data matrix access functions
// Note: Using idiom from Item 3, p. 23 in "Effective C++", 3rd ed.,
// by Scott Meyers.
AbsDistMat& Layer::get_prev_activations(int parent_index) {
  return const_cast<AbsDistMat&>(static_cast<const Layer&>(*this).get_prev_activations(parent_index));
}
AbsDistMat& Layer::get_activations(int child_index) {
  return const_cast<AbsDistMat&>(static_cast<const Layer&>(*this).get_activations(child_index));
}
AbsDistMat& Layer::get_prev_error_signals(int child_index) {
  return const_cast<AbsDistMat&>(static_cast<const Layer&>(*this).get_prev_error_signals(child_index));
}
AbsDistMat& Layer::get_error_signals(int parent_index) {
  return const_cast<AbsDistMat&>(static_cast<const Layer&>(*this).get_error_signals(parent_index));
}
const AbsDistMat& Layer::get_prev_activations(int parent_index) const {
  if (parent_index < 0 || parent_index >= (int) m_prev_activations.size()) {
    std::stringstream err;
    err << __FILE__ << " " << __LINE__ << " :: "
        << "attempted to access invalid previous activation matrix "
        << "from " << m_name << " "
        << "(requested index " << parent_index << ", but there are "
        << m_prev_activations.size() << " previous activation matrices)";
    throw lbann_exception(err.str());
  }
  return *m_prev_activations[parent_index];
}
const AbsDistMat& Layer::get_activations(int child_index) const {
  if (child_index < 0 || child_index >= (int) m_activations.size()) {
    std::stringstream err;
    err << __FILE__ << " " << __LINE__ << " :: "
        << "attempted to access invalid activation matrix "
        << "from " << m_name << " "
        << "(requested index " << child_index << ", but there are "
        << m_activations.size() << " activation matrices)";
    throw lbann_exception(err.str());
  }
  return *m_activations[child_index];
}
const AbsDistMat& Layer::get_prev_error_signals(int child_index) const {
  if (child_index < 0 || child_index >= (int) m_prev_error_signals.size()) {
    std::stringstream err;
    err << __FILE__ << " " << __LINE__ << " :: "
        << "attempted to access invalid previous error signal matrix "
        << "from " << m_name << " "
        << "(requested index " << child_index << ", but there are "
        << m_prev_error_signals.size() << " previous error signal matrices)";
    throw lbann_exception(err.str());
  }
  return *m_prev_error_signals[child_index];
}
const AbsDistMat& Layer::get_error_signals(int parent_index) const {
  if (parent_index < 0 || parent_index >= (int) m_error_signals.size()) {
    std::stringstream err;
    err << __FILE__ << " " << __LINE__ << " :: "
        << "attempted to access invalid error signal matrix "
        << "from " << m_name << " "
        << "(requested index " << parent_index << ", but there are "
        << m_error_signals.size() << " error signal matrices)";
    throw lbann_exception(err.str());
  }
  return *m_error_signals[parent_index];
}
AbsMat& Layer::get_local_prev_activations(int parent_index) {
  return get_prev_activations(parent_index).Matrix();
}
AbsMat& Layer::get_local_activations(int child_index) {
  return get_activations(child_index).Matrix();
}
AbsMat& Layer::get_local_prev_error_signals(int child_index) {
  return get_prev_error_signals(child_index).Matrix();
}
AbsMat& Layer::get_local_error_signals(int parent_index) {
  return get_error_signals(parent_index).Matrix();
}
const AbsMat& Layer::get_local_prev_activations(int parent_index) const {
  return get_prev_activations(parent_index).LockedMatrix();
}
const AbsMat& Layer::get_local_activations(int child_index) const {
  return get_activations(child_index).LockedMatrix();
}
const AbsMat& Layer::get_local_prev_error_signals(int child_index) const {
  return get_prev_error_signals(child_index).LockedMatrix();
}
const AbsMat& Layer::get_local_error_signals(int parent_index) const {
  return get_error_signals(parent_index).LockedMatrix();
}

void Layer::clear_error_signals(int mini_batch_size) {
  // Note: matrices are cleared (without deallocating memory) in case
  // they are matrix views.
  for (int i = 0; i < get_num_children(); ++i) {
    get_prev_error_signals(i).Empty(false);
    get_prev_error_signals(i).Resize(get_num_neurons(i), mini_batch_size);
  }
  for (int i = 0; i < get_num_parents(); ++i) {
    get_error_signals(i).Empty(false);
    get_error_signals(i).Resize(get_num_prev_neurons(i), mini_batch_size);
    El::Zero(get_error_signals(i));
  }
}

void Layer::freeze() {
  m_frozen = true;
  for(auto& w : m_weights) {
    w->freeze();
  }
}

void Layer::unfreeze() {
  m_frozen = false;
  for(auto& w : m_weights) {
    w->unfreeze();
  }
}

bool Layer::is_frozen() const {
  for(auto& w : m_weights) {
    if (w->is_frozen() != m_frozen) {
      throw lbann_exception("layer and weights of them are inconsistently frozen");
    }
  }
  return m_frozen;
}

void Layer::setup() {
  setup_pointers();
  setup_dims();
  setup_matrices(m_comm->get_model_grid());
  setup_data();
  if (using_gpus()) {
    if(m_cudnn == nullptr) {
      std::stringstream err;
      err << __FILE__ << " " << __LINE__ << " :: "
          << "layer " << m_name << " is trying to use GPUs but has an invalid pointer to the cudnn object";
      throw lbann_exception(err.str());
    }
    setup_gpu();
  }
}

void Layer::setup_pointers() {

  // Check if the number of parents/children are valid
  if(m_expected_num_parent_layers >= 0
     && get_num_parents() != m_expected_num_parent_layers) {
    std::stringstream err;
    err << __FILE__ << " " << __LINE__ << " :: "
        << "layer " << m_name << " has an invalid number of parent layers "
        << "(expected " << m_expected_num_parent_layers << ", "
        << "but found " << m_parent_layers.size() << ")";
    throw lbann_exception(err.str());
  }
  if(m_expected_num_child_layers >= 0
     && get_num_children() != m_expected_num_child_layers) {
    std::stringstream err;
    err << __FILE__ << " " << __LINE__ << " :: "
        << "layer " << m_name << " has an invalid number of child layers "
        << "(expected " << m_expected_num_child_layers << ", "
        << "but found " << m_child_layers.size() << ")";
    throw lbann_exception(err.str());
  }

}

void Layer::setup_dims() {

  // Get dimensions of previous neuron tensor
  if(m_parent_layers.empty()) {
    m_prev_neuron_dims.assign(1, 0);
  } else {
    m_prev_neuron_dims = m_parent_layers.front()->fp_output_dims(this);
  }
  m_num_prev_neuron_dims = m_prev_neuron_dims.size();
  m_num_prev_neurons = std::accumulate(m_prev_neuron_dims.begin(),
                                       m_prev_neuron_dims.end(),
                                       1,
                                       std::multiplies<int>());

  // Set neuron tensor dimensions equal to previous neuron tensor
  m_num_neurons = m_num_prev_neurons;
  m_num_neuron_dims = m_num_prev_neuron_dims;
  m_neuron_dims = m_prev_neuron_dims;

}

///************************************************************************
/// Instantiate CPU Matrices
///************************************************************************
template <>
void Layer::instantiate_matrices<data_layout::MODEL_PARALLEL, El::Device::CPU>(const El::Grid& grid) {
  for (int i = 0; i < get_num_parents(); ++i) {
    m_prev_activations.push_back(new MCMRMat<El::Device::CPU>(grid));
    m_error_signals.push_back(new MCMRMat<El::Device::CPU>(grid));
  }
  for (int i = 0; i < get_num_children(); ++i) {
    m_activations.push_back(new MCMRMat<El::Device::CPU>(grid));
    m_prev_error_signals.push_back(new MCMRMat<El::Device::CPU>(grid));
  }
//  m_using_gpus = false;
}

template <>
void Layer::instantiate_matrices<data_layout::DATA_PARALLEL, El::Device::CPU>(const El::Grid& grid) {
  for (int i = 0; i < get_num_parents(); ++i) {
    m_prev_activations.push_back(new StarVCMat<El::Device::CPU>(grid));
    m_error_signals.push_back(new StarVCMat<El::Device::CPU>(grid));
  }
  for (int i = 0; i < get_num_children(); ++i) {
    m_activations.push_back(new StarVCMat<El::Device::CPU>(grid));
    m_prev_error_signals.push_back(new StarVCMat<El::Device::CPU>(grid));
  }
//  m_using_gpus = false;
}

#ifdef LBANN_HAS_GPU
///************************************************************************
/// Instantiate GPU Matrices
///************************************************************************
template <>
void Layer::instantiate_matrices<data_layout::MODEL_PARALLEL, El::Device::GPU>(const El::Grid& grid) {
  for (int i = 0; i < get_num_parents(); ++i) {
    m_prev_activations.push_back(new MCMRMat<El::Device::GPU>(grid));
    m_error_signals.push_back(new MCMRMat<El::Device::GPU>(grid));
  }
  for (int i = 0; i < get_num_children(); ++i) {
    m_activations.push_back(new MCMRMat<El::Device::GPU>(grid));
    m_prev_error_signals.push_back(new MCMRMat<El::Device::GPU>(grid));
  }
  m_using_gpus = true;
}

template <>
void Layer::instantiate_matrices<data_layout::DATA_PARALLEL, El::Device::GPU>(const El::Grid& grid) {
  for (int i = 0; i < get_num_parents(); ++i) {
    m_prev_activations.push_back(new StarVCMat<El::Device::GPU>(grid));
    m_error_signals.push_back(new StarVCMat<El::Device::GPU>(grid));
  }
  for (int i = 0; i < get_num_children(); ++i) {
    m_activations.push_back(new StarVCMat<El::Device::GPU>(grid));
    m_prev_error_signals.push_back(new StarVCMat<El::Device::GPU>(grid));
  }
  m_using_gpus = true;
}
#endif // LBANN_HAS_GPU

void Layer::setup_matrices(const El::Grid& grid) {

  // Delete any previously allocated matrices
  deallocate_matrices();

  // Allocate input and output matrices for forward an back prop
  switch (get_data_layout()) {
  case data_layout::MODEL_PARALLEL:
    switch (get_device_allocation()) {
    case El::Device::CPU:
      instantiate_matrices<data_layout::MODEL_PARALLEL, El::Device::CPU>(grid); break;
#ifdef LBANN_HAS_GPU
    case El::Device::GPU:
      instantiate_matrices<data_layout::MODEL_PARALLEL, El::Device::GPU>(grid); break;
#endif // LBANN_HAS_GPU
    default:
      std::stringstream err;
      err << __FILE__ << " " << __LINE__ << " :: "
          << "invalid matrix data allocation";
      throw lbann_exception(err.str());
    }
    break;
  case data_layout::DATA_PARALLEL:
    switch (get_device_allocation()) {
    case El::Device::CPU:
      instantiate_matrices<data_layout::DATA_PARALLEL, El::Device::CPU>(grid); break;
#ifdef LBANN_HAS_GPU
    case El::Device::GPU:
      instantiate_matrices<data_layout::DATA_PARALLEL, El::Device::GPU>(grid); break;
#endif // LBANN_HAS_GPU
    default:
      std::stringstream err;
      err << __FILE__ << " " << __LINE__ << " :: "
          << "invalid matrix data allocation";
      throw lbann_exception(err.str());
    }
    break;
  default:
    std::stringstream err;
    err << __FILE__ << " " << __LINE__ << " :: "
        << "invalid distributed matrix layout";
    throw lbann_exception(err.str());
  }

}

void Layer::setup_data() {

  // Initialize matrices
  const int mini_batch_size = m_model->get_max_mini_batch_size();
  if(mini_batch_size <= 0) {
    std::stringstream err;
    err << __FILE__ << " " << __LINE__ << " :: "
        << "invalid mini-batch size "
        << "(" << mini_batch_size << ")";
    throw lbann_exception(err.str());
  }

  // Initialize matrices
  for (int i = 0; i < get_num_parents(); ++i) {
    El::Zeros(*m_prev_activations[i],
              get_num_prev_neurons(i),
              mini_batch_size);
    El::Zeros(*m_error_signals[i],
              get_num_prev_neurons(i),
              mini_batch_size);
  }
  for (int i = 0; i < get_num_children(); ++i) {
    El::Zeros(*m_activations[i],
              get_num_neurons(i),
              mini_batch_size);
    El::Zeros(*m_prev_error_signals[i],
              get_num_neurons(i),
              mini_batch_size);
  }
}

void Layer::setup_gpu() {
#ifndef LBANN_HAS_CUDNN
  LBANN_ERROR("cuDNN not detected");
#else

  // Split mini-batch amongst GPUs
  const int num_gpus = m_cudnn->get_num_gpus();
  const int num_processes = m_comm->get_procs_per_model();
  const int mini_batch_size = m_model->get_max_mini_batch_size();
  const int local_mini_batch_size = (mini_batch_size + num_processes - 1) / num_processes;
  m_max_mini_batch_size_per_gpu = (local_mini_batch_size + num_gpus - 1) / num_gpus;
  m_mini_batch_size_per_gpu = m_max_mini_batch_size_per_gpu;

  // Set tensor descriptors
  // Note: If the data layout is data-parallel, then the descriptors
  // describe the corresponding neuron tensors. If the data layout is
  // model-parallel, the descriptors describe the local matrix.
  if (get_num_parents() > 0) {
    const auto& input = get_prev_activations();
    const auto& gradient_wrt_input = get_error_signals();
    switch (get_data_layout()) {
    case data_layout::DATA_PARALLEL:
      cudnn::set_tensor_cudnn_desc(m_prev_activations_cudnn_desc,
                                   m_mini_batch_size_per_gpu,
                                   get_prev_neuron_dims(),
                                   input.LDim());
      cudnn::set_tensor_cudnn_desc(m_error_signals_cudnn_desc,
                                   m_mini_batch_size_per_gpu,
                                   get_prev_neuron_dims(),
                                   gradient_wrt_input.LDim());
      break;
    case data_layout::MODEL_PARALLEL:
      cudnn::set_tensor_cudnn_desc(m_prev_activations_cudnn_desc,
                                   input.LocalHeight(),
                                   input.LocalWidth(),
                                   input.LDim());
      cudnn::set_tensor_cudnn_desc(m_error_signals_cudnn_desc,
                                   gradient_wrt_input.LocalHeight(),
                                   gradient_wrt_input.LocalWidth(),
                                   gradient_wrt_input.LDim());
      break;
    default:
      LBANN_ERROR("invalid distributed matrix layout");
    }
  }
  if (get_num_children() > 0) {
    const auto& output = get_activations();
    const auto& gradient_wrt_output = get_prev_error_signals();
    switch (get_data_layout()) {
    case data_layout::DATA_PARALLEL:
      cudnn::set_tensor_cudnn_desc(m_activations_cudnn_desc,
                                   m_mini_batch_size_per_gpu,
                                   get_neuron_dims(),
                                   output.LDim());
      cudnn::set_tensor_cudnn_desc(m_prev_error_signals_cudnn_desc,
                                   m_mini_batch_size_per_gpu,
                                   get_neuron_dims(),
                                   gradient_wrt_output.LDim());
      break;
    case data_layout::MODEL_PARALLEL:
      cudnn::set_tensor_cudnn_desc(m_activations_cudnn_desc,
                                   output.LocalHeight(),
                                   output.LocalWidth(),
                                   output.LDim());
      cudnn::set_tensor_cudnn_desc(m_prev_error_signals_cudnn_desc,
                                   gradient_wrt_output.LocalHeight(),
                                   gradient_wrt_output.LocalWidth(),
                                   gradient_wrt_output.LDim());
      break;
    default:
      LBANN_ERROR("invalid distributed matrix layout");
    }
  }

#endif // LBANN_HAS_CUDNN
}

void Layer::check_setup() {
  std::stringstream err;

  // Check that matrices matches number of parent/child layers
  const int num_parents = get_num_parents();
  const int num_children = get_num_children();
  if ((int) m_prev_activations.size() != num_parents
      || (int) m_activations.size() != num_children) {
    err << __FILE__ << " " << __LINE__ << " :: "
        << "layer " << m_name << " has an invalid number of "
        << "forward prop matrices (expected "
        << num_parents << " input and " << num_children << " output, "
        << "but found " << m_prev_activations.size() << " and "
        << m_activations.size() << " respectively) ";
    throw lbann_exception(err.str());
  }
  if ((int) m_prev_error_signals.size() != num_children
      || (int) m_error_signals.size() != num_parents) {
    err << __FILE__ << " " << __LINE__ << " :: "
        << "layer " << m_name << " has an invalid number of "
        << "backward prop matrices (expected "
        << num_children << " input and " << num_parents << " output. "
        << "but found " << m_prev_error_signals.size() << " and "
        << m_error_signals.size() << " respectively) ";
    throw lbann_exception(err.str());
  }

  // Check that matrices are initialized
  for (const auto& m : m_prev_activations) {
    if (m == nullptr) {
      err << __FILE__ << " " << __LINE__ << " :: "
          << "layer " << m_name << " has an uninitialized previous activation matrix";
      throw lbann_exception(err.str());
    }
  }
  for (const auto& m : m_activations) {
    if (m == nullptr) {
      err << __FILE__ << " " << __LINE__ << " :: "
          << "layer " << m_name << " has an uninitialized activation matrix";
      throw lbann_exception(err.str());
    }
  }
  for (const auto& m : m_prev_error_signals) {
    if (m == nullptr) {
      err << __FILE__ << " " << __LINE__ << " :: "
          << "layer " << m_name << " has an uninitialized previous error signal matrix";
      throw lbann_exception(err.str());
    }
  }
  for (const auto& m : m_error_signals) {
    if (m == nullptr) {
      err << __FILE__ << " " << __LINE__ << " :: "
          << "layer " << m_name << " has an uninitialized error signal matrix";
      throw lbann_exception(err.str());
    }
  }

  // Check that number of neurons is greater than zero
  if (m_num_neurons <= 0) {
    err << __FILE__ << " " << __LINE__ << " :: "
        << "layer " << m_name << " has invalid output dimensions "
        << "(" << m_neuron_dims[0];
    for (size_t i = 1; i < m_neuron_dims.size(); ++i) {
      err << "x" << m_neuron_dims[i];
    }
    err << ")";
    throw lbann_exception(err.str());
  }

}

void Layer::replace_weights(Layer* other_layer) {
  if (other_layer == nullptr) {
    throw lbann_exception("Layer::replace_weights: Attempted to add null pointer as a replacement layer.");
  }

  const std::vector<weights *> other_layer_weights = other_layer->get_weights();
  for (size_t i = 0; i < m_weights.size(); ++i) {
    m_weights[i]->set_values(other_layer_weights[i]->get_values());
  }

}

void Layer::deallocate_matrices() {
  // Deallocate matrices
  for (const auto& m : m_prev_activations) {
    if (m != nullptr) delete m;
  }
  for (const auto& m : m_activations) {
    if (m != nullptr) delete m;
  }
  for (const auto& m : m_prev_error_signals) {
    if (m != nullptr) delete m;
  }
  for (const auto& m : m_error_signals) {
    if (m != nullptr) delete m;
  }
  m_prev_activations.clear();
  m_activations.clear();
  m_prev_error_signals.clear();
  m_error_signals.clear();

}

<<<<<<< HEAD
bool Layer::saveToCheckpoint(int fd, const char *filename, size_t *bytes) const {
  //writeDist(fd, filename, *m_weights, bytes);

  // Need to catch return value from function
  // m_optimizer->saveToCheckpoint(fd, filename, bytes);
=======

bool Layer::save_to_checkpoint_shared(persist& p) const {
>>>>>>> 60746a00
  return true;
}

bool Layer::load_from_checkpoint_shared(persist& p) {
  return true;
}

<<<<<<< HEAD
bool Layer::save_to_checkpoint_shared(persist& p, bool val_end) const {
  //for (weights *w : m_weights) {
  //  w->saveToCheckpointShared(p);
  //}
=======
bool Layer::save_to_checkpoint_distributed(persist& p) const {
>>>>>>> 60746a00
  return true;
}

bool Layer::load_from_checkpoint_distributed(persist& p) {
  return true;
}

void Layer::write_proto(lbann_data::Layer* proto) const {
  proto->Clear();
  proto->set_name(get_name());
  proto->set_type(get_type());
  if(!m_parent_layers.empty()) proto->set_bottom(m_parent_layers.front()->get_name());
  proto->set_top(get_name());
  //Add weights
  for (weights *w : m_weights) {
    auto weight_proto = proto->add_weights_data();
    w->write_proto(weight_proto);
  }
}

void Layer::fp_setup_data(int mini_batch_size) {

  // Initialize matrices
  // Note: matrices are cleared (without deallocating memory) in case
  // they are matrix views.
  for (int i = 0; i < get_num_parents(); ++i) {
    get_prev_activations(i).Empty(false);
    get_prev_activations(i).Resize(get_num_prev_neurons(i), mini_batch_size);
  }
  for (int i = 0; i < get_num_children(); ++i) {
    get_activations(i).Empty(false);
    get_activations(i).Resize(get_num_neurons(i), mini_batch_size);
  }

  #ifdef LBANN_HAS_CUDNN
  if(using_gpus()) {
    // Determine mini-batch size per GPU
    const int num_gpus = m_cudnn->get_num_gpus();
    const int local_mini_batch_size = (get_num_parents() > 0 ?
                                       get_prev_activations().LocalWidth() :
                                       get_activations().LocalWidth());
    m_mini_batch_size_per_gpu = (local_mini_batch_size + num_gpus - 1) / num_gpus;
  }
  #endif // LBANN_HAS_CUDNN

  for (int i = 0; i < get_num_parents(); ++i) {
    const auto& parent = m_parent_layers[i];

    // Get previous activation from parent layer
    parent->get_fp_output(get_prev_activations(i), this);

    // Check dimensions of previous activations matrix
    const int expected_height = get_num_prev_neurons(i);
    const auto& input = get_prev_activations(i);
    if (input.Height() != expected_height
        || input.Width() != mini_batch_size) {
      std::stringstream err;
      err << __FILE__ << " " << __LINE__ << " :: "
          << "layer \"" << get_name() << "\" expected a "
          << expected_height << " x " << mini_batch_size
          << " input matrix from layer \"" << parent->get_name() << "\""
          << " during forward prop, but got a "
          << input.Height() << " x " << input.Width() << " matrix";
      throw lbann_exception(err.str());
    }

  }

  #ifdef LBANN_HAS_CUDNN
  // Set cuDNN tensor descriptors if needed
  // Note: If the data layout is data-parallel, then the descriptors
  // describe the corresponding neuron tensors. If the data layout is
  // model-parallel, the descriptors describe the local matrix.
  if (using_gpus()) {
    if (get_num_parents() > 0) {
      const auto& input = get_prev_activations();
      switch (get_data_layout()) {
      case data_layout::DATA_PARALLEL:
        cudnn::set_tensor_cudnn_desc(m_prev_activations_cudnn_desc,
                                     m_mini_batch_size_per_gpu,
                                     get_prev_neuron_dims(),
                                     input.LDim());
        break;
      case data_layout::MODEL_PARALLEL:
        cudnn::set_tensor_cudnn_desc(m_prev_activations_cudnn_desc,
                                     input.LocalHeight(),
                                     input.LocalWidth(),
                                     input.LDim());
        break;
      default:
        LBANN_ERROR("invalid distributed matrix layout");
      }
    }
    if (get_num_children() > 0) {
      const auto& output = get_activations();
      switch (get_data_layout()) {
      case data_layout::DATA_PARALLEL:
        cudnn::set_tensor_cudnn_desc(m_activations_cudnn_desc,
                                     m_mini_batch_size_per_gpu,
                                     get_neuron_dims(),
                                     output.LDim());
        break;
      case data_layout::MODEL_PARALLEL:
        cudnn::set_tensor_cudnn_desc(m_activations_cudnn_desc,
                                     output.LocalHeight(),
                                     output.LocalWidth(),
                                     output.LDim());
        break;
      default:
        LBANN_ERROR("invalid distributed matrix layout");
      }
    }
  }
  #endif // LBANN_HAS_CUDNN

}

void Layer::bp_setup_data(int mini_batch_size) {

  for (int i = 0; i < get_num_children(); ++i) {
    const auto& child = m_child_layers[i];

    // Get previous error signal from child layer
    child->get_bp_output(get_prev_error_signals(i), this);

    // Check dimensions of previous error signal matrix
    auto& input = *m_prev_error_signals[i];
    const int expected_height = get_num_neurons(i);
    if (input.Height() != expected_height
        || input.Width() != mini_batch_size) {
      std::stringstream err;
      err << __FILE__ << " " << __LINE__ << " :: "
          << "layer \"" << get_name() << "\" expected a "
          << expected_height << " x " << mini_batch_size
          << " input matrix from layer \"" << child->get_name() << "\""
          << " during backward prop, but got a "
          << input.Height() << " x " << input.Width() << " matrix";
      throw lbann_exception(err.str());
    }

  }

  #ifdef LBANN_HAS_CUDNN
  // Set cuDNN tensor descriptors if needed
  // Note: If the data layout is data-parallel, then the descriptors
  // describe the corresponding neuron tensors. If the data layout is
  // model-parallel, the descriptors describe the local matrix.
  if (using_gpus()) {
    if (get_num_children() > 0) {
      const auto& gradient_wrt_output = get_prev_error_signals();
      switch (get_data_layout()) {
      case data_layout::DATA_PARALLEL:
        cudnn::set_tensor_cudnn_desc(m_prev_error_signals_cudnn_desc,
                                     m_mini_batch_size_per_gpu,
                                     get_neuron_dims(),
                                     gradient_wrt_output.LDim());
        break;
      case data_layout::MODEL_PARALLEL:
        cudnn::set_tensor_cudnn_desc(m_prev_error_signals_cudnn_desc,
                                     gradient_wrt_output.LocalHeight(),
                                     gradient_wrt_output.LocalWidth(),
                                     gradient_wrt_output.LDim());
        break;
      default:
        LBANN_ERROR("invalid distributed matrix layout");
      }
    }
    if (get_num_parents() > 0) {
      const auto& gradient_wrt_input = get_error_signals();
      switch (get_data_layout()) {
      case data_layout::DATA_PARALLEL:
        cudnn::set_tensor_cudnn_desc(m_error_signals_cudnn_desc,
                                     m_mini_batch_size_per_gpu,
                                     get_prev_neuron_dims(),
                                     gradient_wrt_input.LDim());
        break;
      case data_layout::MODEL_PARALLEL:
        cudnn::set_tensor_cudnn_desc(m_error_signals_cudnn_desc,
                                     gradient_wrt_input.LocalHeight(),
                                     gradient_wrt_input.LocalWidth(),
                                     gradient_wrt_input.LDim());
        break;
      default:
        LBANN_ERROR("invalid distributed matrix layout");
      }
    }
  }
  #endif // LBANN_HAS_CUDNN

}


#ifdef LBANN_HAS_CUDNN
void Layer::pin_data() {
  for (int i = 0; i < get_num_parents(); ++i) {
    const auto& parent = *m_parent_layers[i];
    if (using_gpus() && !parent.using_gpus()) {
      m_cudnn->pin_matrix(get_error_signals(i));
      if (get_prev_activations().DistData()
          != parent.get_activations().DistData()) {
        m_cudnn->pin_matrix(get_prev_activations(i));
      }
    }
  }
  for (int i = 0; i < get_num_children(); ++i) {
    const auto& child = *m_child_layers[i];
    if (using_gpus() && !child.using_gpus()) {
      m_cudnn->pin_matrix(get_activations(i));
      if (get_data_layout() != child.get_data_layout()) {
        m_cudnn->pin_matrix(get_prev_error_signals(i));
      }
    }
  }
}

#endif // LBANN_HAS_CUDNN

void Layer::get_fp_output(AbsDistMat& output, const Layer* child) const {

  // Get activation matrix corresponding to child layer
  // Note: the const_cast is morally dubious, but it should be
  // unnecessary once Hydrogen supports GPU memory copies.
  const size_t child_index = (std::find(m_child_layers.begin(),
                                        m_child_layers.end(),
                                        child)
                              - m_child_layers.begin());
  if (child_index >= m_child_layers.size()) {
    std::stringstream err;
    err << __FILE__ << " " << __LINE__ << " :: "
        << get_name() << " has no forward prop output corresponding to "
        << child->get_name();
    throw lbann_exception(err.str());
  }
  auto& activation = const_cast<Layer*>(this)->get_activations(child_index);

  // Put view or copy of activation matrix in output matrix
  if(activation.DistData() == output.DistData()) {
    El::LockedView(output, activation);
  }
  else {
    El::Copy(activation, output);
  }

}

void Layer::get_bp_output(AbsDistMat& output, const Layer* parent) const {

  // Get error signal matrix corresponding to parent layer
  // Note: the const_cast is morally dubious, but it should be
  // unnecessary once Hydrogen supports GPU memory copies.
  const size_t parent_index = (std::find(m_parent_layers.begin(),
                                         m_parent_layers.end(),
                                         parent)
                               - m_parent_layers.begin());
  if (parent_index >= m_parent_layers.size()) {
    std::stringstream err;
    err << __FILE__ << " " << __LINE__ << " :: "
        << get_name() << " has no backward prop output corresponding to "
        << parent->get_name();
    throw lbann_exception(err.str());
  }
  auto& error_signal = const_cast<Layer*>(this)->get_error_signals(parent_index);

  // Put view or copy of error signal matrix in output matrix
  if(error_signal.DistData() == output.DistData()) {
    El::LockedView(output, error_signal);
  }
  else {
    El::Copy(error_signal, output);
  }

}

std::string Layer::get_data_layout_string(data_layout d) const {
  switch(d) {
  case data_layout::DATA_PARALLEL:
    return "data_parallel";
  case data_layout::MODEL_PARALLEL:
    return "model_parallel";
  default:
    throw lbann_exception(
      std::string {} + __FILE__ + " " + std::to_string(__LINE__) + " :: " +
      "Layer: invalid data layout");
  }
}

std::string Layer::get_device_allocation_string(El::Device dev) const {
  switch(dev) {
  case El::Device::CPU:
    return "cpu";
#ifdef LBANN_HAS_GPU
  case El::Device::GPU:
    return "gpu";
#endif // LBANN_HAS_GPU
  default:
    throw lbann_exception(
      std::string {} + __FILE__ + " " + std::to_string(__LINE__) + " :: " +
      "Layer: invalid device allocation");
  }
}

std::string Layer::get_device_allocation_string_short(El::Device dev) const {
  switch(dev) {
  case El::Device::CPU:
    return "C";
#ifdef LBANN_HAS_GPU
  case El::Device::GPU:
    return "G";
#endif // LBANN_HAS_GPU
  default:
    throw lbann_exception(
      std::string {} + __FILE__ + " " + std::to_string(__LINE__) + " :: " +
      "Layer: invalid device allocation");
  }
}

std::string Layer::get_layer_names(const std::vector<const Layer*>& list) {
  std::string layer_names = ((list.size()==0u || !list[0])? "" : list[0]->get_name());

  for (size_t i=1u; i < list.size(); ++i) {
    if (list[i]) layer_names += ", " + list[i]->get_name();
  }
  return layer_names;
}

void Layer::add_parent_layer(const Layer* parent) {
  auto parent_pos = std::find(m_parent_layers.begin(),
                              m_parent_layers.end(),
                              parent);
  if(parent != nullptr
     && parent != this
     && parent_pos == m_parent_layers.end()) {
    m_parent_layers.push_back(parent);
  }
}

void Layer::add_child_layer(const Layer* child) {
  auto child_pos = std::find(m_child_layers.begin(),
                             m_child_layers.end(),
                             child);
  if(child != nullptr
     && child != this
     && child_pos == m_child_layers.end()) {
    m_child_layers.push_back(child);
  }
}

std::vector<Layer*> Layer::get_layer_pointers() {
  std::vector<Layer*> layers;
  for(const Layer* parent: m_parent_layers) {
    layers.push_back(const_cast<Layer*>(parent));
  }
  for(const Layer* child: m_child_layers) {
    layers.push_back(const_cast<Layer*>(child));
  }
  return layers;
}

void Layer::set_layer_pointers(std::vector<Layer*> layers) {
  if(layers.size() != m_parent_layers.size() + m_child_layers.size()) {
    throw lbann_exception(
      std::string {} + __FILE__ + " " + std::to_string(__LINE__) + " :: " +
      "Layer: attempted to set layer pointers with an invalid number of pointers");
  }
  size_t pos = 0;
  for(const Layer*& parent: m_parent_layers) {
    parent = (const Layer*) layers[pos];
    pos++;
  }
  for(const Layer*& child: m_child_layers) {
    child = (const Layer*) layers[pos];
    pos++;
  }
}



}  // namespace lbann<|MERGE_RESOLUTION|>--- conflicted
+++ resolved
@@ -872,16 +872,8 @@
 
 }
 
-<<<<<<< HEAD
-bool Layer::saveToCheckpoint(int fd, const char *filename, size_t *bytes) const {
-  //writeDist(fd, filename, *m_weights, bytes);
-
-  // Need to catch return value from function
-  // m_optimizer->saveToCheckpoint(fd, filename, bytes);
-=======
 
 bool Layer::save_to_checkpoint_shared(persist& p) const {
->>>>>>> 60746a00
   return true;
 }
 
@@ -889,14 +881,7 @@
   return true;
 }
 
-<<<<<<< HEAD
-bool Layer::save_to_checkpoint_shared(persist& p, bool val_end) const {
-  //for (weights *w : m_weights) {
-  //  w->saveToCheckpointShared(p);
-  //}
-=======
 bool Layer::save_to_checkpoint_distributed(persist& p) const {
->>>>>>> 60746a00
   return true;
 }
 
