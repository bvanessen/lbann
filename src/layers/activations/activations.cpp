////////////////////////////////////////////////////////////////////////////////
// Copyright (c) 2014-2019, Lawrence Livermore National Security, LLC.
// Produced at the Lawrence Livermore National Laboratory.
// Written by the LBANN Research Team (B. Van Essen, et al.) listed in
// the CONTRIBUTORS file. <lbann-dev@llnl.gov>
//
// LLNL-CODE-697807.
// All rights reserved.
//
// This file is part of LBANN: Livermore Big Artificial Neural Network
// Toolkit. For details, see http://software.llnl.gov/LBANN or
// https://github.com/LLNL/LBANN.
//
// Licensed under the Apache License, Version 2.0 (the "Licensee"); you
// may not use this file except in compliance with the License.  You may
// obtain a copy of the License at:
//
// http://www.apache.org/licenses/LICENSE-2.0
//
// Unless required by applicable law or agreed to in writing, software
// distributed under the License is distributed on an "AS IS" BASIS,
// WITHOUT WARRANTIES OR CONDITIONS OF ANY KIND, either express or
// implied. See the License for the specific language governing
// permissions and limitations under the license.
////////////////////////////////////////////////////////////////////////////////

#define LBANN_ACTIVATIONS_LAYER_INSTANTIATE
#include "lbann/layers/activations/activations.hpp"
#include "lbann/utils/entrywise_operator.hpp"

namespace lbann {

namespace {

// Helpful constants
constexpr DataType zero = 0;
constexpr DataType one = 1;
constexpr DataType eps = std::numeric_limits<DataType>::epsilon();

// =========================================================
// Operator objects for entry-wise unary layers
// =========================================================
// Note: Unary operator corresponds to forward prop step
// (\f$ y = f(x) \f$) and binary operator corresponds to
// back prop step
// (\f$ \frac{dL}{dx} = \frac{dL}{dy} f'(x) \f$).

/** Log sigmoid operator. */
struct log_sigmoid_op {
  inline DataType operator()(const DataType& x) const {
    if (x >= zero) {
      return -std::log1p(std::exp(-x));
    } else {
      return x - std::log1p(std::exp(x));
    }
  }
  inline DataType operator()(const DataType& x, const DataType& dy) const {
    return dy / (one + std::exp(x));
  }
};

/** ReLU operator. */
struct relu_op {
  inline DataType operator()(const DataType& x) const {
    return std::max(x, zero);
  }
  inline DataType operator()(const DataType& x, const DataType& dy) const {
    return x > zero ? dy : zero;
  }
};

/** SELU operator. */
struct selu_op {
  inline DataType operator()(const DataType& x) const {
    return (x > zero ?
            scale * x :
            scale * alpha * std::expm1(x));
  }
  inline DataType operator()(const DataType& x, const DataType& dy) const {
    return (x > zero ?
            dy * scale :
            dy * scale * alpha * std::exp(x));
  }
private:
  static constexpr DataType alpha = 1.6732632423543772848170429916717;
  static constexpr DataType scale = 1.0507009873554804934193349852946;
};

/** Sigmoid operator. */
struct sigmoid_op {
  inline DataType operator()(const DataType& x) const {
    const auto& y = 1 / (one + std::exp(-x));
#ifdef LBANN_ENABLE_SIGMOID_CUTOFF
    if (y <= eps)            { return eps; }
    else if (y >= one - eps) { return one - eps; }
#endif // LBANN_ENABLE_SIGMOID_CUTOFF
    return y;
  }
  inline DataType operator()(const DataType& x, const DataType& dy) const {
    const auto& y = 1 / (one + std::exp(-x));
#ifdef LBANN_ENABLE_SIGMOID_CUTOFF
    if (y <= eps || y >= one - eps) { return zero; }
#endif // LBANN_ENABLE_SIGMOID_CUTOFF
    return dy * y * (one - y);
  }
};

/** Softplus operator. */
struct softplus_op {
  inline DataType operator()(const DataType& x) const {
    if (x > zero) {
      return std::log1p(std::exp(-x)) + x;
    } else {
      return std::log1p(std::exp(x));
    }
  }
  inline DataType operator()(const DataType& x, const DataType& dy) const {
    return dy / (one + std::exp(-x));
  }
};

/** Softsign operator. */
struct softsign_op {
  inline DataType operator()(const DataType& x) const {
    return x / (one + std::fabs(x));
  }
  inline DataType operator()(const DataType& x, const DataType& dy) const {
    const auto& denom = one + std::fabs(x);
    return dy / (denom * denom);
  }
};

} // namespace

// Template instantiation
#define INSTANTIATE(layer, op)                                          \
  template <>                                                           \
  void layer<data_layout::MODEL_PARALLEL, El::Device::CPU>              \
  ::fp_compute() {                                                      \
    apply_entrywise_unary_operator<op>(get_prev_activations(),          \
                                       get_activations());              \
  }                                                                     \
  template <>                                                           \
  void layer<data_layout::MODEL_PARALLEL, El::Device::CPU>              \
  ::bp_compute() {                                                      \
    apply_entrywise_binary_operator<op>(get_prev_activations(),         \
                                        get_prev_error_signals(),       \
                                        get_error_signals());           \
  }                                                                     \
  template <>                                                           \
  void layer<data_layout::DATA_PARALLEL, El::Device::CPU>               \
  ::fp_compute() {                                                      \
    apply_entrywise_unary_operator<op>(get_prev_activations(),          \
                                       get_activations());              \
  }                                                                     \
  template <>                                                           \
  void layer<data_layout::DATA_PARALLEL, El::Device::CPU>               \
  ::bp_compute() {                                                      \
    apply_entrywise_binary_operator<op>(get_prev_activations(),         \
                                        get_prev_error_signals(),       \
                                        get_error_signals());           \
<<<<<<< HEAD
  }
  INSTANTIATE(log_sigmoid_layer, log_sigmoid_op)
#ifndef LBANN_HAS_DISTCONV
  INSTANTIATE(relu_layer, relu_op)
#endif
  INSTANTIATE(selu_layer, selu_op)
  INSTANTIATE(sigmoid_layer, sigmoid_op)
  INSTANTIATE(softplus_layer, softplus_op)
  INSTANTIATE(softsign_layer, softsign_op)
=======
  }                                                                     \
  UNARY_ETI_INST_MACRO_DEV(layer, El::Device::CPU)

INSTANTIATE(log_sigmoid_layer, log_sigmoid_op);
INSTANTIATE(relu_layer, relu_op);
INSTANTIATE(selu_layer, selu_op);
INSTANTIATE(sigmoid_layer, sigmoid_op);
INSTANTIATE(softplus_layer, softplus_op);
INSTANTIATE(softsign_layer, softsign_op);
>>>>>>> 939670f8

} // namespace lbann<|MERGE_RESOLUTION|>--- conflicted
+++ resolved
@@ -159,26 +159,16 @@
     apply_entrywise_binary_operator<op>(get_prev_activations(),         \
                                         get_prev_error_signals(),       \
                                         get_error_signals());           \
-<<<<<<< HEAD
-  }
-  INSTANTIATE(log_sigmoid_layer, log_sigmoid_op)
-#ifndef LBANN_HAS_DISTCONV
-  INSTANTIATE(relu_layer, relu_op)
-#endif
-  INSTANTIATE(selu_layer, selu_op)
-  INSTANTIATE(sigmoid_layer, sigmoid_op)
-  INSTANTIATE(softplus_layer, softplus_op)
-  INSTANTIATE(softsign_layer, softsign_op)
-=======
   }                                                                     \
   UNARY_ETI_INST_MACRO_DEV(layer, El::Device::CPU)
 
 INSTANTIATE(log_sigmoid_layer, log_sigmoid_op);
+#ifndef LBANN_HAS_DISTCONV
 INSTANTIATE(relu_layer, relu_op);
+#endif
 INSTANTIATE(selu_layer, selu_op);
 INSTANTIATE(sigmoid_layer, sigmoid_op);
 INSTANTIATE(softplus_layer, softplus_op);
 INSTANTIATE(softsign_layer, softsign_op);
->>>>>>> 939670f8
 
 } // namespace lbann