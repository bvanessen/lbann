////////////////////////////////////////////////////////////////////////////////
// Copyright (c) 2014-2016, Lawrence Livermore National Security, LLC.
// Produced at the Lawrence Livermore National Laboratory.
// Written by the LBANN Research Team (B. Van Essen, et al.) listed in
// the CONTRIBUTORS file. <lbann-dev@llnl.gov>
//
// LLNL-CODE-697807.
// All rights reserved.
//
// This file is part of LBANN: Livermore Big Artificial Neural Network
// Toolkit. For details, see http://software.llnl.gov/LBANN or
// https://github.com/LLNL/LBANN.
//
// Licensed under the Apache License, Version 2.0 (the "Licensee"); you
// may not use this file except in compliance with the License.  You may
// obtain a copy of the License at:
//
// http://www.apache.org/licenses/LICENSE-2.0
//
// Unless required by applicable law or agreed to in writing, software
// distributed under the License is distributed on an "AS IS" BASIS,
// WITHOUT WARRANTIES OR CONDITIONS OF ANY KIND, either express or
// implied. See the License for the specific language governing
// permissions and limitations under the license.
//
// model_planar .hpp .cpp - Planar neural network models
////////////////////////////////////////////////////////////////////////////////

#include "lbann/models/model_planar.hpp"
#include "lbann/layers/io/input/input_layer.hpp"
#include "lbann/layers/io/target/target_layer.hpp"

#include "lbann/layers/io/io_layer.hpp"
#include "lbann/io/persist.hpp"

#include <sys/types.h>
#include <sys/stat.h>
#include <fcntl.h>
#include <unistd.h>
#include <iomanip>

#include "mpi.h"

namespace lbann {

<<<<<<< HEAD
planar_model::planar_model(lbann_comm *comm,
                           int mini_batch_size,
                           objective_functions::objective_function *obj_fn,
                           optimizer *default_optimizer,
                           int width)
  : model(comm, mini_batch_size, obj_fn, default_optimizer) {m_width = width; m_multi_headed = false;}
=======
planar_model::planar_model(int mini_batch_size,
                                   lbann_comm *comm,
                                   objective_functions::objective_function *obj_fn,
                                   optimizer_factory *optimizer_fac,
                                   int width)
  : model(comm, mini_batch_size, obj_fn, optimizer_fac), m_width(width)
{}
>>>>>>> c7998d51

planar_model::planar_model(const planar_model& other)
  : model(other), m_width(other.m_width), m_head_counts(other.m_head_counts) {
  // First copy over the layers.
  copy_layers(other.m_layers);
}

planar_model& planar_model::operator=(const planar_model& other) {
  model::operator=(other);
  m_width = other.m_width;
  m_head_counts = other.m_head_counts;
  // First copy over the layers.
  copy_layers(other.m_layers);
  return *this;
}

planar_model::~planar_model() {
  delete_layers();
}

void planar_model::delete_layers() {
  for (auto& layer_peers : m_layers) {
    for (auto layer : layer_peers) {
      delete layer;
    }
  }
  m_layers.clear();
}

void planar_model::copy_layers(const Layer_stack_t& src_stack) {
  delete_layers();
  Layer_map_t map_src_to_new;

  for (const auto& src_peers : src_stack) {
    m_layers.push_back(Layer_peers_t());
    auto& new_peers = m_layers.back();
    for (const auto& src_layer : src_peers) {
      try {
        Layer* new_layer = src_layer->copy();
        map_src_to_new[src_layer] = new_layer;
        new_peers.push_back(new_layer);
      } catch (std::bad_alloc&) {
        throw("Planar model: Failed to copy a layer");
      }
    }
  }
  renew_layer_links(src_stack, map_src_to_new);
}

void planar_model::set_layers(const Layer_stack_t& new_stack) {
  delete_layers();
  m_layers = new_stack;
}

void planar_model::renew_layer_links(const Layer_stack_t& src_stack,
                                     const Layer_map_t& map_src_to_new) const {
  for (auto&& src_peers : src_stack) {
    for (auto&& src_layer : src_peers) {
      Layer* new_layer = find_layer(map_src_to_new, src_layer);
      std::vector<Layer *> src_pointers = src_layer->get_layer_pointers();
      std::vector<Layer *> new_pointers;
      for (const Layer* src_pointer : src_pointers) {
        Layer* new_pointer = find_layer(map_src_to_new, src_pointer);
        new_pointers.push_back(new_pointer);
      }
      new_layer->set_layer_pointers(new_pointers);
    }
  }
}

Layer* planar_model::find_layer(const Layer_map_t& map_src_to_new, const Layer* const src_layer) {
  //Layer_map_t::const_iterator it = map_src_to_new.find(src_layer);
  Layer_map_t::const_iterator it = map_src_to_new.end();
  if (it == map_src_to_new.end()) return nullptr;
  return it->second;
}

void planar_model::add(Layer *layer){
  if (layer == nullptr) {
    throw lbann_exception("Planar model: Attempted to add null pointer as a layer.");
  }

  // Add layer to a new layer set
  m_layers.push_back(Layer_peers_t());
  Layer_peers_t& new_layer_peers = m_layers.back();
  new_layer_peers.push_back(layer);
}

/***
 * Given a new layer, create 'K' copies of the new layer and add them to
 * the next level. */
void planar_model::stackup_duplicate(Layer_peers_t& layer_peers, int num_heads) {
  /// A new level of num_heads layers will be created
  if (num_heads <= 0) {
    // allready verified that ((layer_peers.size() == 1u) && layer_peers[0]) in the calling context
    throw lbann_exception("Planar model: layer level does not have any layer to copy.");
  }
  const auto master_layer = layer_peers.at(0);
  /* The following condition is already checked in the calling context
  if ((master_layer->is_fanin_layer() || master_layer->is_fanout_layer())
      && (num_heads > 1u)) {
    throw lbann_exception("Planar model: fanin/fanout layer must not be duplicated.");
  }
  */
  layer_peers.reserve(num_heads);
  const std::string layer_name = master_layer->get_name();
  master_layer->set_name("h1_" + layer_name);

  for(int k=1; k < num_heads; k++){
    try {
      auto layer_copy = master_layer->copy();
      layer_copy->set_name("h" + std::to_string(k+1) + "_" + layer_name);
      layer_peers.push_back(layer_copy);
    } catch (std::bad_alloc&) {
      throw("Planar model: Failed to duplicate a layer");
    }
  }
}

void planar_model::setup() {

  bool multi_headed = false;

  /// Convert sequential layers to planar layers
  for (auto& layer_peers : m_layers) {
    assert((layer_peers.size() == 1u) && (layer_peers.at(0) != nullptr));
    const auto master_layer = layer_peers[0];

    // Clear the manually set layer links before copying,
    // and re-link after populating peers.
    master_layer->clear_parent_layers();
    master_layer->clear_child_layers();

    if(!multi_headed){
      /// Currently in single-head state

      if(master_layer->is_fanin_layer()){
        /// Cannot fan in from single-head state
        throw lbann::lbann_exception("Planar model: Cannot fan in from single-head state");
      } else if(master_layer->is_fanout_layer()) {
        /// Fanning out layers to multi-head state
        multi_headed = true;
      } else{
        /// layer is already in m_layers; no action is required
      }
    } else{
      /// Currently in multi head state
      if(master_layer->is_fanout_layer()){
        /// Cannot fan out from multi-head state
        throw lbann::lbann_exception("Planar model: Cannot fan out from multi-head state");
      } else if(master_layer->is_fanin_layer()){
        /// Fanning in from multi-head state; no action is needed
        multi_headed = false;
      } else{
        /// Expand current layer to m_width heads
        stackup_duplicate(layer_peers, m_width);
      }
    }
  }
  setup_subset();
}

void planar_model::setup_subset() {

  for (size_t l=0u; l < m_layers.size(); l++) {

    for(size_t k=0u; k < m_layers[l].size(); k++) {
      Layer* current_layer = m_layers[l][k];

      /// Determine the previous layer
      if(l <= 0){
        //current_layer->add_parent_layer(nullptr);
      }
      else{
        if(m_layers[l-1].size() < m_layers[l].size()){/// Fan-out structure
          assert(m_layers[l-1].size() == 1u);
          current_layer->add_parent_layer(m_layers[l-1][0]);
        }
        else if(m_layers[l-1].size() > m_layers[l].size()){/// Fan-in structure
          assert(m_layers[l].size() == 1u);
          for(size_t j=0u; j < m_layers[l-1].size(); j++)
            current_layer->add_parent_layer(m_layers[l-1][j]);
        }
        else{/// Current and previous layers have the same number of layers
          current_layer->add_parent_layer(m_layers[l-1].at(k));
        }
      }

      /// Determine the next layer
      if(l >= m_layers.size()-1){
       // current_layer->add_child_layer(nullptr);
      }
      else{
        if(m_layers[l+1].size() < m_layers[l].size()){/// Fain-in structure
          assert(m_layers[l+1].size() == 1u);
          current_layer->add_child_layer(m_layers[l+1][0]);
        }
        else if(m_layers[l+1].size() > m_layers[l].size()){/// Fan-out structure
          assert(m_layers[l].size() == 1u);
          for(size_t j=0u; j < m_layers[l+1].size(); j++)
            current_layer->add_child_layer(m_layers[l+1][j]);
        }
        else{// Current and the next layer has the same number of layers
          current_layer->add_child_layer(m_layers[l+1].at(k));
        }
      }

      current_layer->set_neural_network_model(this); /// Provide a reverse point from each layer to the model

      current_layer->setup();
      current_layer->check_setup();

      if (m_comm->am_world_master()) {
        std::cout << print_layer_description(current_layer) << std::endl;
      }
    }
    if (!check_layer_type_consistency(m_layers[l])) {
      throw("Planar model: layer type consistency failed");
    }
  }

  /// Share the weights between Siamese heads
  equalize();

  // Set up callbacks
  /// XXXXXXXXXXXX
  /// Following needs to be changed to accomodate this planar model
  setup_callbacks();
}

/** Make sure all layers at current level are not a mix of learning and
 *  non-learning layers nor of optimizable and non-optimizable layers
 */
bool planar_model::check_layer_type_consistency(const Layer_peers_t& layer_peers) const {
  /// No need to check for single-head level
  if (layer_peers.size() <= 1u)
    return true;

  const bool optimizable_type
    = (dynamic_cast<const optimizable_layer*>(layer_peers[0]) != nullptr);
  if (optimizable_type) {
    for (auto&& layer : layer_peers) {
      const optimizable_layer* olayer
        = dynamic_cast<const optimizable_layer*>(layer);
      if (olayer == nullptr) return false;
    }
  } else
    return true;

  const bool learning_type
    = (dynamic_cast<const learning*>(layer_peers[0]) != nullptr);
  if (learning_type) {
    for (auto&& layer : layer_peers) {
      const learning* llayer = dynamic_cast<const learning*>(layer);
      if (llayer == nullptr) return false;
    }
  }
  return true;
}


////////////////////////////////////////////////////////////
// Evaluation and training
////////////////////////////////////////////////////////////

/// Forward propagation in planar model with callbacks for layer evaluation
void planar_model::forward_prop_to_evaluate() {
  // Forward propagation
  do_model_evaluate_forward_prop_begin_cbs();
  for (const auto& layer_peers : m_layers) {
    for (auto const layer : layer_peers) {
      do_layer_evaluate_forward_prop_begin_cbs(layer);
      layer->forward_prop();
      do_layer_evaluate_forward_prop_end_cbs(layer);
    }
  }
  do_model_evaluate_forward_prop_end_cbs();
}

/// Update target and input layers
bool planar_model::update_io_layers() {
  bool finished = true;
  for (const auto& layer_peers : m_layers) {
    for (auto const layer : layer_peers) {
      target_layer* const target = dynamic_cast<target_layer *>(layer);
      if (target != nullptr) {
        target->update();
      }
    }
  }
  for (const auto& layer_peers : m_layers) {
    for (auto const layer : layer_peers) {
      input_layer* const input = dynamic_cast<input_layer *>(layer);
      if (input != nullptr) {
        finished = input->update() && finished;
      }
    }
  }
  return finished;
}

/// Forward propagation in planar model
void planar_model::forward_prop() {
  do_model_forward_prop_begin_cbs();
  for (const auto& layer_peers : m_layers) {
    for (auto const layer : layer_peers) {
      do_layer_forward_prop_begin_cbs(layer);
      layer->forward_prop();
      do_layer_forward_prop_end_cbs(layer);
    }
  }
  do_model_forward_prop_end_cbs();
}

/// Backward propagation in planar model
void planar_model::backward_prop() {
  do_model_backward_prop_begin_cbs();
  for (size_t p = m_layers.size(); p-- > 0u;) {
    for (size_t l = m_layers[p].size(); l-- > 0u; ) {
      Layer* const layer = m_layers[p][l];
      do_layer_backward_prop_begin_cbs(layer);
      layer->back_prop();
      do_layer_backward_prop_end_cbs(layer);
    }
  }
  do_model_backward_prop_end_cbs();
}

/// equalize non-master layers' weights with master layer's parameters
void planar_model::equalize() {
  for (const auto& layer_peers : m_layers) {
    if (layer_peers.size() < 2u) continue;
    Layer* const master_layer = layer_peers[0];
    optimizable_layer* const master_opt_layer
      = dynamic_cast<optimizable_layer*>(master_layer);
    if (master_opt_layer == nullptr) continue;

    const AbsDistMat& parameters = master_opt_layer->get_parameters();
    for (Layer* const layer : layer_peers) {
      if (layer == master_layer) continue;
      optimizable_layer* const opt_layer
        = dynamic_cast<optimizable_layer*>(layer);
      opt_layer->clear_parameters_gradient();
      opt_layer->set_parameters(parameters);
    }
  }
}

void planar_model::update_optimizable_layers() {
  // Update optimizable layers
  // Note: We iterate through layer groups that are comprised of
  // optimizable layers which is flaged to share weights.
  for (const auto& layer_peers : m_layers) {
    Layer* const master_layer = layer_peers[0];
    optimizable_layer* const master_opt_layer
      = dynamic_cast<optimizable_layer*>(master_layer);
    if (master_opt_layer == nullptr) continue;

    // Accumulate gradients in master layer
    for (Layer* const layer : layer_peers) {
      if (layer == master_layer) continue;
      optimizable_layer* const opt_layer
        = dynamic_cast<optimizable_layer*>(layer);
      const AbsDistMat& gradient = opt_layer->get_parameters_gradient();
      master_opt_layer->add_to_parameters_gradient(gradient);
      opt_layer->clear_parameters_gradient();
    }

    // Update parameters in master layer
    master_layer->update();
    master_opt_layer->clear_parameters_gradient();

    // Update non-master layers with master layer's parameters
    const AbsDistMat& parameters = master_opt_layer->get_parameters();
    for (Layer* const layer : layer_peers) {
      if (layer == master_layer) continue;
      optimizable_layer* const opt_layer
        = dynamic_cast<optimizable_layer*>(layer);
      opt_layer->set_parameters(parameters);
    }
  }
}

void planar_model::set_execution_mode(execution_mode mode) {
  m_execution_mode = mode;
  const Layer_stack_t& layer_stack = get_layers();
  for (auto&& layer_peers : layer_stack) {
    for (auto&& layer : layer_peers) {
      layer->set_execution_mode(mode);
    }
  }
}

bool planar_model::is_execution_mode_valid(execution_mode mode) const {
  const Layer_stack_t& layer_stack = get_layers();
  for (auto&& layer_peers : layer_stack) {
    for (auto&& layer : layer_peers) {
      const input_layer* const input = dynamic_cast<const input_layer*>(layer);
      if (input != nullptr && !(input->is_execution_mode_valid(mode))) {
        return false;
      }
    }
  }
  return true;
}

////////////////////////////////////////////////////////////
// Summarizer
////////////////////////////////////////////////////////////

void planar_model::summarize_stats(lbann_summary& summarizer) {
  const Layer_stack_t& layer_stack = get_layers();
  for (auto&& layer_peers : layer_stack) {
    for (auto&& layer : layer_peers) {
      layer->summarize_stats(summarizer, get_cur_step());
    }
  }
}

void planar_model::summarize_matrices(lbann_summary& summarizer) {
  const Layer_stack_t& layer_stack = get_layers();
  for (auto&& layer_peers : layer_stack) {
    for (auto&& layer : layer_peers) {
      layer->summarize_matrices(summarizer, get_cur_step());
    }
  }
}

////////////////////////////////////////////////////////////
// Checkpointing
////////////////////////////////////////////////////////////

/**
bool planar_model::save_to_file(const string file_dir) {
  // get our directory name
  const char *dir = file_dir.c_str();

  // report how long this takes
  Timer timer;

  // start timer
  MPI_Barrier(MPI_COMM_WORLD);
  if (m_comm->am_world_master()) {
    timer.Start();
    printf("Saving parameters to %s ...\n", dir);
    fflush(stdout);
  }

  // create directory to hold files
  int mkdir_success = makedir(dir);
  if (! mkdir_success) {
    // failed to create the directory
    return false;
  }

  // write out details for each layer
  for (size_t l = 1; l < m_layers.size(); l++)
    if (!m_layers[l]->saveToFile(-1, dir)) {
      return false;
    }

  // stop timer
  MPI_Barrier(MPI_COMM_WORLD);
  if (m_comm->am_world_master()) {
    double secs = timer.Stop();
    printf("Saved parameters to %s (%f secs)\n", dir, secs);
    fflush(stdout);
  }

  return true;
}

bool planar_model::load_from_file(const string file_dir) {
  // get our directory name
  const char *dir = file_dir.c_str();

  // report how long this takes
  Timer timer;

  // start timer
  MPI_Barrier(MPI_COMM_WORLD);
  if (m_comm->am_world_master()) {
    timer.Start();
    printf("Loading parameters from %s ...\n", dir);
    fflush(stdout);
  }

  for (size_t l = 1; l < m_layers.size(); l++)
    if (!m_layers[l]->loadFromFile(-1, dir)) {
      return false;
    }

  // stop timer
  MPI_Barrier(MPI_COMM_WORLD);
  if (m_comm->am_world_master()) {
    double secs = timer.Stop();
    printf("Loaded parameters from %s (%f secs)\n", dir, secs);
    fflush(stdout);
  }

  return true;
}

bool planar_model::save_to_checkpoint(int fd, const char *filename, size_t *bytes) {
  // write number of layers (we'll check this on read)
  int layers = m_layers.size();
  int write_rc = write(fd, &layers, sizeof(int));
  if (write_rc != sizeof(int)) {
    fprintf(stderr, "ERROR: Failed to write number of layers to file `%s' (%d: %s) @ %s:%d\n",
            filename, errno, strerror(errno), __FILE__, __LINE__
           );
    fflush(stderr);
  }
  *bytes += write_rc;

  // write out details for each layer
  for (size_t l = 1; l < m_layers.size(); l++)
    if (!m_layers[l]->saveToCheckpoint(fd, filename, bytes)) {
      return false;
    }

  return true;
}

bool planar_model::load_from_checkpoint(int fd, const char *filename, size_t *bytes) {
  // read number of layers
  unsigned int file_layers;
  int read_rc = read(fd, &file_layers, sizeof(unsigned int));
  if (read_rc != sizeof(int)) {
    fprintf(stderr, "ERROR: Failed to read number of layers from file `%s' (%d: %s) @ %s:%d\n",
            filename, errno, strerror(errno), __FILE__, __LINE__
           );
    fflush(stderr);
  }
  *bytes += read_rc;

  if (file_layers != m_layers.size()) {
    // error!
  }

  for (size_t l = 1; l < m_layers.size(); l++) {
    if (! m_layers[l]->loadFromCheckpoint(fd, filename, bytes)) {
      return false;
    }
  }

  return true;
}
*/

struct lbann_model_planar_header {
  uint32_t layers;
};

/**
bool planar_model::save_to_checkpoint_shared(persist& p) {
  // write parameters from base class first
  model::save_to_checkpoint_shared(p);

  // write a single header describing layers and sizes?

  // have rank 0 write the network file
  if (p.get_rank() == 0) {
    uint32_t layers = m_layers.size();
    p.write_uint32(persist_type::model, "layers", (uint32_t) layers);

    // TODO: record each layer type and size (to be checked when read back)
  }

  // write out details for each layer
  for (size_t l = 0; l < m_layers.size(); l++) {
    for(size_t k=0; k< m_layers[l].size(); k++){
      Layer *current_layer = m_layers[l].at(k);
      if (! current_layer->saveToCheckpointShared(p)) {
        return false;
      }
    }
  }

  return true;
}

bool planar_model::load_from_checkpoint_shared(persist& p) {
  // read parameters from base class first
  model::load_from_checkpoint_shared(p);

  // have rank 0 read the network file
  struct lbann_model_planar_header header;
  if (p.get_rank() == 0) {
    p.read_uint32(persist_type::model, "layers", &header.layers);

    // TODO: read back each layer type and size
  }

  // TODO: this assumes homogeneous processors
  // broadcast state from rank 0
  MPI_Bcast(&header, sizeof(header), MPI_BYTE, 0, MPI_COMM_WORLD);

  if (header.layers != m_layers.size()) {
    // error!
    return false;
  }

  // TODO: check that each layer type matches what we'd expect

  // read in each layer
  for (size_t l = 0; l < m_layers.size(); l++) {
    for(size_t k=0; k<m_layers[l].size(); k++){
      Layer *current_layer = m_layers[l].at(k);
      if (! current_layer->loadFromCheckpointShared(p)) {
        return false;
      }
    }
  }

  return true;
}
*/


<<<<<<< HEAD
/*
void planar_model::add(Layer *layer){
  if(!m_multi_headed){
    /// Adding layer to single head
  
    if(layer->is_fanin_layer()){
      /// Cannot fan in from single-headed layer 
      std::cerr << "Cannot fan in from single-head state" << "\n";
      throw lbann::lbann_exception("Cannot fan in from single-head state");
    } else if(layer->is_fanout_layer()) {
      /// Fanning out layers to multi-head state
      stackup_duplicate(layer, 1);
      m_multi_headed = true;
    } else{
      /// Add the new layer, continuing single-head state
      stackup_duplicate(layer, 1);
    }
  } else{
    if(layer->is_fanout_layer()){
      /// Cannot fan out from multi-headed layer 
      std::cerr << "Cannot fan out from multi-head state" << "\n";
      throw lbann::lbann_exception("Cannot fan out from multi-head state");
    } else if(layer->is_fanin_layer()){
      /// Fanning in from multi-head state
      stackup_duplicate(layer, 1);
      m_multi_headed = false;
    } else{
      stackup_duplicate(layer, m_width);
    }
  }
}
*/

void planar_model::add_layer(Layer *layer){
  if (layer == nullptr) {
    throw lbann_exception("model: Attempted to add null pointer as a layer.");
  }

  // Add layer to a new layer set
  std::vector<Layer *> new_layer_set;
  new_layer_set.push_back(layer);
  m_layers.push_back(new_layer_set);
}

/***
 * Given a new layer, create 'K' copies of the new layer and add them to
 * the next level. */
void planar_model::stackup_duplicate(Layer *new_layer, int num_heads){
  /// A new level of num_heads layers will be created
  std::vector<Layer *> new_level (num_heads);

  new_level[0] = new_layer;
  for(int k=1; k<num_heads; k++){
    Layer *layer_copy = new_layer->copy();
    new_level[k] = layer_copy;
  }
  m_layers.push_back(new_level);
}

/**
void planar_model::remove(int index) {
  delete m_layers[index];
  m_layers.erase(m_layers.begin()+index);
}

void planar_model::insert(int index, Layer *new_layer) {
  m_layers.insert(m_layers.begin()+index, new_layer);
}

Layer *planar_model::swap(int index, Layer *new_layer) {
  Layer *tmp = m_layers[index];
  m_layers[index] = new_layer;
  return tmp;
} */


void planar_model::setup() {
  
  /// Convert sequential layers to planar layers
  for(size_t l=0; l<m_layers.size(); l++){
    assert(m_layers[l].size() == 1);

    Layer *layer = m_layers[l].at(0);
  
    if(!m_multi_headed){
      /// Currently in single-head state
  
      if(layer->is_fanin_layer()){
        /// Cannot fan in from single-head state
        std::cerr << "Cannot fan in from single-head state" << "\n";
        throw lbann::lbann_exception("Cannot fan in from single-head state");
      } else if(layer->is_fanout_layer()) {
        /// Fanning out layers to multi-head state
        m_multi_headed = true;
        //stackup_duplicate(layer, 1);
      } else{
        /// layer is already in m_layers; no action is required
        //stackup_duplicate(layer, 1);
      }
    } else{
      /// Currently in multi head state 
      if(layer->is_fanout_layer()){
        /// Cannot fan out from multi-head state
        std::cerr << "Cannot fan out from multi-head state" << "\n";
        throw lbann::lbann_exception("Cannot fan out from multi-head state");
      } else if(layer->is_fanin_layer()){
        /// Fanning in from multi-head state; no action is needed
        //stackup_duplicate(layer, 1);
        m_multi_headed = false;
      } else{
        /// Expand current layer to m_width heads
        const std::string layer_name = layer->get_name();
        layer->set_name("h1_" + layer_name);
        for(int k=1; k<m_width; k++){
          Layer *layer_copy = layer->copy();
          layer_copy->set_name("h" + std::to_string(k+1) + "_" + layer_name);
          m_layers[l].push_back(layer_copy);
        }
        //stackup_duplicate(layer, m_width);
      }
    }
  }
  setup_subset();
}

void planar_model::setup_subset() {

#if 0
  /// Setup each layer
  std::vector<Layer*> prev_layers;
  std::vector<Layer*> next_layers;

  for (size_t l=0; l<m_layers.size(); l++) {
    std::vector<Layer *>& horizontal_layers = m_layers[l];

    /// Set previous and next layer set
    prev_layers.clear();
    next_layers.clear();
    for(size_t k=0; k<horizontal_layers.size(); k++) {

      /// Determine the previous layer
      if(l <= 0){
        prev_layers.push_back(nullptr);
      }
      else{
        if(m_layers[l-1].size() < m_layers[l].size()){/// Fan-out structure
          assert(m_layers[l-1].size() == 1);
          prev_layers.push_back(m_layers[l-1].at(0));
        } else if(m_layers[l-1].size() > m_layers[l].size()){/// Fan-in structure
          assert(m_layers[l].size() == 1);
          for(size_t j=0; j<m_layers[l-1].size(); j++)
            prev_layers.push_back(m_layers[l-1].at(j));
        }
        else{/// Current and previous layers have the same number of layers
          prev_layers.push_back(m_layers[l-1].at(k));
        }
      }

      /// Determine the next layer
      if(l >= m_layers.size()-1){
        next_layers.push_back(nullptr);
      }
      else{
        if(m_layers[l+1].size() < m_layers[l].size()){/// Fain-in structure
          assert(m_layers[l+1].size() == 1);
          next_layers.push_back(m_layers[l+1].at(0));
        }
        else if(m_layers[l+1].size() > m_layers[l].size()){/// Fan-out structure
          assert(m_layers[l].size() == 1);
          for(size_t j=0; j<m_layers[l+1].size(); j++)
            next_layers.push_back(m_layers[l+1].at(j));
        }
        else{// Current and the next layer has the same number of layers
          next_layers.push_back(m_layers[l+1].at(k));
        }
      }

      Layer* current_layer = horizontal_layers[k];
      current_layer->set_neural_network_model(this); /// Provide a reverse point from each layer to the model
      for(size_t i=0; i<prev_layers.size(); i++)
        current_layer->add_parent_layer(prev_layers[i]);
      for(size_t i=0; i<next_layers.size(); i++)
        current_layer->add_child_layer(next_layers[i]);
      current_layer->setup();
      current_layer->check_setup();
      if (m_comm->am_world_master()) {

        string description = current_layer->get_description();
        std::cout << std::setw(12) << current_layer->get_name() << ":[" << std::setw(18) << current_layer->get_type() <<  "] Set up a layer with input " << std::setw(7) << current_layer->get_num_prev_neurons() << " and " << std::setw(7) << current_layer->get_num_neurons() << " neurons.";
        std::string s = current_layer->get_topo_description();
        if(s != "") {
          std::cout << " (" << s << ")";
        }
        std::cout << std::endl;
      }
    }
  }
#else
  for (size_t l=0u; l<m_layers.size(); ++l) {
    std::vector<Layer *>& horizontal_layers = m_layers[l];

    for(size_t k=0u; k<horizontal_layers.size(); ++k) {

      Layer* current_layer = horizontal_layers[k];

      // Provide a reverse point from each layer to the model
      current_layer->set_neural_network_model(this);
      // setup links to parent layers
      if (l <= 0u) {
        current_layer->add_parent_layer(nullptr);
      } else {
        for(size_t i=0u; i < m_layers[l-1].size(); ++i)
          current_layer->add_parent_layer(m_layers[l-1][i]);
      }
      // setup links to children layers
      if (l+1 >= m_layers.size()) {
        current_layer->add_child_layer(nullptr);
      } else {
        for(size_t i=0u; i < m_layers[l+1].size(); ++i)
          current_layer->add_child_layer(m_layers[l+1][i]);
      }

      current_layer->setup();
      current_layer->check_setup();

      if (m_comm->am_world_master()) {
        string description = current_layer->get_description();
        std::cout << std::setw(12) << current_layer->get_name() << ":[" << std::setw(18)
                  << current_layer->get_type() <<  "] Set up a layer with input " << std::setw(7)
                  << current_layer->get_num_prev_neurons() << " and " << std::setw(7)
                  << current_layer->get_num_neurons() << " neurons.";
        std::string s = current_layer->get_topo_description();
        if(s != "") {
          std::cout << " (" << s << ")";
        }
        std::cout << std::endl;
      }
    }
  }
#endif
  /// Share the weights between Siamese heads
  equalize(); 

  // Set up callbacks
  /// XXXXXXXXXXXX
  /// Following needs to be changed to accomodate this planar model
  setup_callbacks();
}

/** We are ignoring callbacks at this moment. Currently all callback routines assume 
 * sequential model as their baseline model, which will not work with the new
 * planar model. This issue will be addressed in the future. */

void planar_model::train(int num_epochs) {
  /// Igroring callback
  // do_train_begin_cbs();

  // Epoch main loop
  for (int epoch = 0; epoch < num_epochs; ++epoch) {

    // Check if training has been terminated
    if (get_terminate_training()) {
      break;
    }

    // due to restart, may not always be at start of epoch
    // use mini batch index in data reader to signify start of epoch
    if (at_epoch_start()) {
      ++m_current_epoch;
      /// Igroring callback
      // do_epoch_begin_cbs();
    }

    /// Set the execution mode to training
    m_execution_mode = execution_mode::training;
    for (size_t l = 0; l < m_layers.size(); ++l) {
      std::vector<Layer *>& horizontal_layer = m_layers[l];
      for(size_t j=0; j<horizontal_layer.size(); j++) {
        horizontal_layer[j]->set_execution_mode(execution_mode::training);
      }
    }

    // Train on mini-batches until data set is traversed
    // Note: The data reader shuffles the data after each epoch
    m_obj_fn->reset_statistics();
    for (auto&& m : m_metrics) {
      m->reset_metric();
    }
    bool finished_epoch = false;
    while (!finished_epoch) {
      finished_epoch = train_mini_batch();
    }

    // Evaluate model on validation set
    // TODO: do we need validation callbacks here?
    // do_validation_begin_cbs();
    evaluate(execution_mode::validation);
    // do_validation_end_cbs();

    /// Igroring callback
    // do_epoch_end_cbs();

  }

  /// Igroring callback
  // do_train_end_cbs();
}

bool planar_model::train_mini_batch() {
  /// Igroring callback
  // do_batch_begin_cbs();

  /// Igroring callback
  // Forward propagation
  // do_model_forward_prop_begin_cbs();
  for (size_t l = 0u; l < m_layers.size(); ++l) {
    std::vector<Layer *>& horizontal_layer = m_layers[l];
    for(size_t j=0; j<horizontal_layer.size(); j++) {
      /// Igroring callback
      // do_layer_forward_prop_begin_cbs(horizontal_layer[j]);
      horizontal_layer[j]->forward_prop();
      /// Igroring callback
      // do_layer_forward_prop_end_cbs(hosrizontal_layer[j]);
    }
  }
  /// Igroring callback
  // do_model_forward_prop_end_cbs();

  // Record and reset objective function value
  m_obj_fn->record_and_reset_value();

  /// Igroring callback
  // Backward propagation
  // do_model_backward_prop_begin_cbs();
  for (size_t l = m_layers.size(); l-- > 0u;) {
    std::vector<Layer *>& horizontal_layer = m_layers[l];
    for(size_t j=0; j<horizontal_layer.size(); j++) {
      /// Igroring callback
      // do_layer_backward_prop_begin_cbs(m_layers[l]);
      horizontal_layer[j]->back_prop();
      /// Igroring callback
      // do_layer_backward_prop_end_cbs(m_layers[l]);
    }
  }
  /// Igroring callback
  // do_model_backward_prop_end_cbs();

  /// Sums up gradients before update so that the weights at multi-headed level are
  // 'tied' together.
  // XXXX: TO DO; how to update using new gradients
  sum_up_gradients();

  /// Update layers
  for (size_t l = m_layers.size() - 1; l > 0u; --l) {
    std::vector<Layer *>& horizontal_layer = m_layers[l];
    for(size_t j=0; j<horizontal_layer.size(); j++) {
      horizontal_layer[j]->update();
    }
  }
  /// Ensure the first level of the planar model consists of single layer.
  assert(m_layers[0].size() == 1);
  const bool data_set_processed = m_layers[0].at(0)->update();

  /// Igroring callback
  // do_batch_end_cbs();
  ++m_current_step; // Update the current step once the entire mini-batch is complete
  return data_set_processed;
}

bool planar_model::at_epoch_start() {
  // use mini batch index in data reader to signify start of epoch
  io_layer *input = (io_layer *) m_layers[0].at(0);
  bool flag = input->at_new_epoch();
  return flag;
}

void planar_model::equalize()
{
  int start_index = 0;
  int end_index = m_layers.size();
  for (int l=start_index; l<end_index; l++) {

    /// No need to copy weights for single-head level
    if(m_layers[l].size() <= 1)
      continue;

    /// Make sure all layers at current level are not a mix of learning and non-learning layers
    char same_type = (m_layers[l].at(0)->is_learning_layer()) ? 1 : 0;
    for(size_t k=1; k<m_layers[l].size(); k++){
      same_type ^= (m_layers[l].at(k)->is_learning_layer()) ? 1 : 0;
    }
    assert(!same_type);

    // All layers at current level are non-learning layers, so skip
    if(!m_layers[l].at(0)->is_learning_layer())
      continue;

    /// Copy weights between heads
    /// In case when only weights are shared
    learning *anchor_layer = dynamic_cast<learning*>(m_layers[l].at(0));
    ElMat& anchor_weights = dynamic_cast<ElMat&> (anchor_layer->get_weights());

    for(size_t k=1; k<m_layers[l].size(); k++){
      learning *targ_layer = dynamic_cast<learning*>(m_layers[l].at(k));
      ElMat& targ_weights = dynamic_cast<ElMat&> (targ_layer->get_weights());
      Copy(anchor_weights, targ_weights);
    }
  }
}


void planar_model::sum_up_gradients()
{
  for(size_t l=0; l<m_layers.size(); l++){
    /// No need to copy weights for this layer
    if(m_layers[l].size() <= 1)
      continue;
  
    /// Make sure all layers at current level are not a mix of learning and non-learning layers
    char same_type = (m_layers[l].at(0)->is_learning_layer()) ? 1 : 0;
    for(size_t k=1; k<m_layers[l].size(); k++){
      same_type ^= (m_layers[l].at(k)->is_learning_layer()) ? 1 : 0;
    }
    assert(!same_type);

    // All layers at current level are non-learning layers, so skip
    if(!m_layers[l].at(0)->is_learning_layer())
      continue;

    /// Sum up weights_gradient from each layer at current level
    learning *llayer = dynamic_cast<learning*> (m_layers[l].at(0));
    ElMat& weights_gradient_sum = dynamic_cast<ElMat&> (llayer->get_weights_gradient());
    for(size_t k=1; k<m_layers[l].size(); k++){
      llayer = dynamic_cast<learning*> (m_layers[l].at(k));
      ElMat& current_gradient = dynamic_cast<ElMat&> (llayer->get_weights_gradient());
      weights_gradient_sum += current_gradient;
    }
    for(size_t k=0; k<m_layers[l].size(); k++){
      llayer = dynamic_cast<learning*> (m_layers[l].at(k));
      ElMat& current_gradient = dynamic_cast<ElMat&> (llayer->get_weights_gradient());
      current_gradient = weights_gradient_sum;
    }
  }
}


void planar_model::evaluate(execution_mode mode) {
  if (!is_execution_mode_valid(mode)) { return; }
  switch(mode) {
  case execution_mode::validation:
    /// Igonoring callbacks for now
    //do_validation_begin_cbs();
    break;
  case execution_mode::testing:
    /// Igonoring callbacks for now
    //do_test_begin_cbs();
    break;
  default:
    throw lbann_exception("Illegal execution mode in evaluate function");
  }

  // Set the execution mode for each layer 
  m_execution_mode = mode;
  for (size_t l = 0; l < m_layers.size(); ++l) {
    for(size_t k = 0; k < m_layers[l].size(); k++) {
      m_layers[l].at(k)->set_execution_mode(mode);
    }
  }

  // Evaluate on mini-batches until data set is traversed
  // Note: The data reader shuffles the data after each epoch
  m_obj_fn->reset_statistics();
  for (auto&& m : m_metrics) {
    m->reset_metric();
  }
  bool finished_epoch = false;
  while (!finished_epoch) {
    finished_epoch = evaluate_mini_batch();
  }

  switch(mode) {
  case execution_mode::validation:
    /// Igonoring callbacks for now
    //do_validation_end_cbs();
    break;
  case execution_mode::testing:
    /// Igonoring callbacks for now
    //do_test_end_cbs();
    break;
  default:
    throw lbann_exception("Illegal execution mode in evaluate function");
  }

  return;
}

bool planar_model::evaluate_mini_batch() {
  /// Igroring callback
  // do_batch_evaluate_begin_cbs();

  /// Igroring callback
  // forward propagation (mini-batch)
  // do_model_evaluate_forward_prop_begin_cbs();
  for (size_t l = 0; l < m_layers.size(); l++) {
    std::vector<Layer*>& horizontal_layer = m_layers[l];
    for(size_t j=0; j<horizontal_layer.size(); j++) {
      /// Igroring callback
      // do_layer_evaluate_forward_prop_begin_cbs(m_layers[l]);
      horizontal_layer[j]->forward_prop();
      /// Igroring callback
      // do_layer_evaluate_forward_prop_end_cbs(m_layers[l]);
    }
  }
  /// Igroring callback
  // do_model_evaluate_forward_prop_end_cbs();

  // Record and reset objective function value
  m_obj_fn->record_and_reset_value();

  // Update layers
  // Note: should only affect the input and target layers
  for (size_t l = m_layers.size()-1; l > 0; --l) {
    std::vector<Layer*>& horizontal_layer = m_layers[l];
    for(size_t j=0; j<horizontal_layer.size(); j++) {
      horizontal_layer[j]->update();
    }
  }
  /// Ensure the first level of the planar model consists of single layer.
  assert(m_layers[0].size() == 1);
  const bool data_set_processed = m_layers[0].at(0)->update();

  // do_batch_evaluate_end_cbs();
  /// Igroring callback for now
  switch(m_execution_mode) {
  case execution_mode::validation:
    ++m_current_validation_step;
    break;
  case execution_mode::testing:
    ++m_current_testing_step;
    break;
  default:
    throw lbann_exception("Illegal execution mode in evaluate mini-batch function");
  }
  return data_set_processed;
}

bool planar_model::is_execution_mode_valid(execution_mode mode) {

  for(size_t l=0; l<m_layers.size(); l++){
    std::vector<Layer*>& current_set = m_layers[l];
    for(size_t k=0; k<current_set.size(); k++){
      input_layer* input = dynamic_cast<input_layer*>(current_set[k]);
      if (input != nullptr && !input->is_execution_mode_valid(mode)) {
        return false;
      }
    }
  }

  return true;
}

=======
>>>>>>> c7998d51
}  // namespace lbann<|MERGE_RESOLUTION|>--- conflicted
+++ resolved
@@ -43,22 +43,13 @@
 
 namespace lbann {
 
-<<<<<<< HEAD
 planar_model::planar_model(lbann_comm *comm,
                            int mini_batch_size,
-                           objective_functions::objective_function *obj_fn,
+                           objective_function *obj_fn,
                            optimizer *default_optimizer,
                            int width)
-  : model(comm, mini_batch_size, obj_fn, default_optimizer) {m_width = width; m_multi_headed = false;}
-=======
-planar_model::planar_model(int mini_batch_size,
-                                   lbann_comm *comm,
-                                   objective_functions::objective_function *obj_fn,
-                                   optimizer_factory *optimizer_fac,
-                                   int width)
   : model(comm, mini_batch_size, obj_fn, optimizer_fac), m_width(width)
 {}
->>>>>>> c7998d51
 
 planar_model::planar_model(const planar_model& other)
   : model(other), m_width(other.m_width), m_head_counts(other.m_head_counts) {
@@ -678,569 +669,4 @@
 }
 */
 
-
-<<<<<<< HEAD
-/*
-void planar_model::add(Layer *layer){
-  if(!m_multi_headed){
-    /// Adding layer to single head
-  
-    if(layer->is_fanin_layer()){
-      /// Cannot fan in from single-headed layer 
-      std::cerr << "Cannot fan in from single-head state" << "\n";
-      throw lbann::lbann_exception("Cannot fan in from single-head state");
-    } else if(layer->is_fanout_layer()) {
-      /// Fanning out layers to multi-head state
-      stackup_duplicate(layer, 1);
-      m_multi_headed = true;
-    } else{
-      /// Add the new layer, continuing single-head state
-      stackup_duplicate(layer, 1);
-    }
-  } else{
-    if(layer->is_fanout_layer()){
-      /// Cannot fan out from multi-headed layer 
-      std::cerr << "Cannot fan out from multi-head state" << "\n";
-      throw lbann::lbann_exception("Cannot fan out from multi-head state");
-    } else if(layer->is_fanin_layer()){
-      /// Fanning in from multi-head state
-      stackup_duplicate(layer, 1);
-      m_multi_headed = false;
-    } else{
-      stackup_duplicate(layer, m_width);
-    }
-  }
-}
-*/
-
-void planar_model::add_layer(Layer *layer){
-  if (layer == nullptr) {
-    throw lbann_exception("model: Attempted to add null pointer as a layer.");
-  }
-
-  // Add layer to a new layer set
-  std::vector<Layer *> new_layer_set;
-  new_layer_set.push_back(layer);
-  m_layers.push_back(new_layer_set);
-}
-
-/***
- * Given a new layer, create 'K' copies of the new layer and add them to
- * the next level. */
-void planar_model::stackup_duplicate(Layer *new_layer, int num_heads){
-  /// A new level of num_heads layers will be created
-  std::vector<Layer *> new_level (num_heads);
-
-  new_level[0] = new_layer;
-  for(int k=1; k<num_heads; k++){
-    Layer *layer_copy = new_layer->copy();
-    new_level[k] = layer_copy;
-  }
-  m_layers.push_back(new_level);
-}
-
-/**
-void planar_model::remove(int index) {
-  delete m_layers[index];
-  m_layers.erase(m_layers.begin()+index);
-}
-
-void planar_model::insert(int index, Layer *new_layer) {
-  m_layers.insert(m_layers.begin()+index, new_layer);
-}
-
-Layer *planar_model::swap(int index, Layer *new_layer) {
-  Layer *tmp = m_layers[index];
-  m_layers[index] = new_layer;
-  return tmp;
-} */
-
-
-void planar_model::setup() {
-  
-  /// Convert sequential layers to planar layers
-  for(size_t l=0; l<m_layers.size(); l++){
-    assert(m_layers[l].size() == 1);
-
-    Layer *layer = m_layers[l].at(0);
-  
-    if(!m_multi_headed){
-      /// Currently in single-head state
-  
-      if(layer->is_fanin_layer()){
-        /// Cannot fan in from single-head state
-        std::cerr << "Cannot fan in from single-head state" << "\n";
-        throw lbann::lbann_exception("Cannot fan in from single-head state");
-      } else if(layer->is_fanout_layer()) {
-        /// Fanning out layers to multi-head state
-        m_multi_headed = true;
-        //stackup_duplicate(layer, 1);
-      } else{
-        /// layer is already in m_layers; no action is required
-        //stackup_duplicate(layer, 1);
-      }
-    } else{
-      /// Currently in multi head state 
-      if(layer->is_fanout_layer()){
-        /// Cannot fan out from multi-head state
-        std::cerr << "Cannot fan out from multi-head state" << "\n";
-        throw lbann::lbann_exception("Cannot fan out from multi-head state");
-      } else if(layer->is_fanin_layer()){
-        /// Fanning in from multi-head state; no action is needed
-        //stackup_duplicate(layer, 1);
-        m_multi_headed = false;
-      } else{
-        /// Expand current layer to m_width heads
-        const std::string layer_name = layer->get_name();
-        layer->set_name("h1_" + layer_name);
-        for(int k=1; k<m_width; k++){
-          Layer *layer_copy = layer->copy();
-          layer_copy->set_name("h" + std::to_string(k+1) + "_" + layer_name);
-          m_layers[l].push_back(layer_copy);
-        }
-        //stackup_duplicate(layer, m_width);
-      }
-    }
-  }
-  setup_subset();
-}
-
-void planar_model::setup_subset() {
-
-#if 0
-  /// Setup each layer
-  std::vector<Layer*> prev_layers;
-  std::vector<Layer*> next_layers;
-
-  for (size_t l=0; l<m_layers.size(); l++) {
-    std::vector<Layer *>& horizontal_layers = m_layers[l];
-
-    /// Set previous and next layer set
-    prev_layers.clear();
-    next_layers.clear();
-    for(size_t k=0; k<horizontal_layers.size(); k++) {
-
-      /// Determine the previous layer
-      if(l <= 0){
-        prev_layers.push_back(nullptr);
-      }
-      else{
-        if(m_layers[l-1].size() < m_layers[l].size()){/// Fan-out structure
-          assert(m_layers[l-1].size() == 1);
-          prev_layers.push_back(m_layers[l-1].at(0));
-        } else if(m_layers[l-1].size() > m_layers[l].size()){/// Fan-in structure
-          assert(m_layers[l].size() == 1);
-          for(size_t j=0; j<m_layers[l-1].size(); j++)
-            prev_layers.push_back(m_layers[l-1].at(j));
-        }
-        else{/// Current and previous layers have the same number of layers
-          prev_layers.push_back(m_layers[l-1].at(k));
-        }
-      }
-
-      /// Determine the next layer
-      if(l >= m_layers.size()-1){
-        next_layers.push_back(nullptr);
-      }
-      else{
-        if(m_layers[l+1].size() < m_layers[l].size()){/// Fain-in structure
-          assert(m_layers[l+1].size() == 1);
-          next_layers.push_back(m_layers[l+1].at(0));
-        }
-        else if(m_layers[l+1].size() > m_layers[l].size()){/// Fan-out structure
-          assert(m_layers[l].size() == 1);
-          for(size_t j=0; j<m_layers[l+1].size(); j++)
-            next_layers.push_back(m_layers[l+1].at(j));
-        }
-        else{// Current and the next layer has the same number of layers
-          next_layers.push_back(m_layers[l+1].at(k));
-        }
-      }
-
-      Layer* current_layer = horizontal_layers[k];
-      current_layer->set_neural_network_model(this); /// Provide a reverse point from each layer to the model
-      for(size_t i=0; i<prev_layers.size(); i++)
-        current_layer->add_parent_layer(prev_layers[i]);
-      for(size_t i=0; i<next_layers.size(); i++)
-        current_layer->add_child_layer(next_layers[i]);
-      current_layer->setup();
-      current_layer->check_setup();
-      if (m_comm->am_world_master()) {
-
-        string description = current_layer->get_description();
-        std::cout << std::setw(12) << current_layer->get_name() << ":[" << std::setw(18) << current_layer->get_type() <<  "] Set up a layer with input " << std::setw(7) << current_layer->get_num_prev_neurons() << " and " << std::setw(7) << current_layer->get_num_neurons() << " neurons.";
-        std::string s = current_layer->get_topo_description();
-        if(s != "") {
-          std::cout << " (" << s << ")";
-        }
-        std::cout << std::endl;
-      }
-    }
-  }
-#else
-  for (size_t l=0u; l<m_layers.size(); ++l) {
-    std::vector<Layer *>& horizontal_layers = m_layers[l];
-
-    for(size_t k=0u; k<horizontal_layers.size(); ++k) {
-
-      Layer* current_layer = horizontal_layers[k];
-
-      // Provide a reverse point from each layer to the model
-      current_layer->set_neural_network_model(this);
-      // setup links to parent layers
-      if (l <= 0u) {
-        current_layer->add_parent_layer(nullptr);
-      } else {
-        for(size_t i=0u; i < m_layers[l-1].size(); ++i)
-          current_layer->add_parent_layer(m_layers[l-1][i]);
-      }
-      // setup links to children layers
-      if (l+1 >= m_layers.size()) {
-        current_layer->add_child_layer(nullptr);
-      } else {
-        for(size_t i=0u; i < m_layers[l+1].size(); ++i)
-          current_layer->add_child_layer(m_layers[l+1][i]);
-      }
-
-      current_layer->setup();
-      current_layer->check_setup();
-
-      if (m_comm->am_world_master()) {
-        string description = current_layer->get_description();
-        std::cout << std::setw(12) << current_layer->get_name() << ":[" << std::setw(18)
-                  << current_layer->get_type() <<  "] Set up a layer with input " << std::setw(7)
-                  << current_layer->get_num_prev_neurons() << " and " << std::setw(7)
-                  << current_layer->get_num_neurons() << " neurons.";
-        std::string s = current_layer->get_topo_description();
-        if(s != "") {
-          std::cout << " (" << s << ")";
-        }
-        std::cout << std::endl;
-      }
-    }
-  }
-#endif
-  /// Share the weights between Siamese heads
-  equalize(); 
-
-  // Set up callbacks
-  /// XXXXXXXXXXXX
-  /// Following needs to be changed to accomodate this planar model
-  setup_callbacks();
-}
-
-/** We are ignoring callbacks at this moment. Currently all callback routines assume 
- * sequential model as their baseline model, which will not work with the new
- * planar model. This issue will be addressed in the future. */
-
-void planar_model::train(int num_epochs) {
-  /// Igroring callback
-  // do_train_begin_cbs();
-
-  // Epoch main loop
-  for (int epoch = 0; epoch < num_epochs; ++epoch) {
-
-    // Check if training has been terminated
-    if (get_terminate_training()) {
-      break;
-    }
-
-    // due to restart, may not always be at start of epoch
-    // use mini batch index in data reader to signify start of epoch
-    if (at_epoch_start()) {
-      ++m_current_epoch;
-      /// Igroring callback
-      // do_epoch_begin_cbs();
-    }
-
-    /// Set the execution mode to training
-    m_execution_mode = execution_mode::training;
-    for (size_t l = 0; l < m_layers.size(); ++l) {
-      std::vector<Layer *>& horizontal_layer = m_layers[l];
-      for(size_t j=0; j<horizontal_layer.size(); j++) {
-        horizontal_layer[j]->set_execution_mode(execution_mode::training);
-      }
-    }
-
-    // Train on mini-batches until data set is traversed
-    // Note: The data reader shuffles the data after each epoch
-    m_obj_fn->reset_statistics();
-    for (auto&& m : m_metrics) {
-      m->reset_metric();
-    }
-    bool finished_epoch = false;
-    while (!finished_epoch) {
-      finished_epoch = train_mini_batch();
-    }
-
-    // Evaluate model on validation set
-    // TODO: do we need validation callbacks here?
-    // do_validation_begin_cbs();
-    evaluate(execution_mode::validation);
-    // do_validation_end_cbs();
-
-    /// Igroring callback
-    // do_epoch_end_cbs();
-
-  }
-
-  /// Igroring callback
-  // do_train_end_cbs();
-}
-
-bool planar_model::train_mini_batch() {
-  /// Igroring callback
-  // do_batch_begin_cbs();
-
-  /// Igroring callback
-  // Forward propagation
-  // do_model_forward_prop_begin_cbs();
-  for (size_t l = 0u; l < m_layers.size(); ++l) {
-    std::vector<Layer *>& horizontal_layer = m_layers[l];
-    for(size_t j=0; j<horizontal_layer.size(); j++) {
-      /// Igroring callback
-      // do_layer_forward_prop_begin_cbs(horizontal_layer[j]);
-      horizontal_layer[j]->forward_prop();
-      /// Igroring callback
-      // do_layer_forward_prop_end_cbs(hosrizontal_layer[j]);
-    }
-  }
-  /// Igroring callback
-  // do_model_forward_prop_end_cbs();
-
-  // Record and reset objective function value
-  m_obj_fn->record_and_reset_value();
-
-  /// Igroring callback
-  // Backward propagation
-  // do_model_backward_prop_begin_cbs();
-  for (size_t l = m_layers.size(); l-- > 0u;) {
-    std::vector<Layer *>& horizontal_layer = m_layers[l];
-    for(size_t j=0; j<horizontal_layer.size(); j++) {
-      /// Igroring callback
-      // do_layer_backward_prop_begin_cbs(m_layers[l]);
-      horizontal_layer[j]->back_prop();
-      /// Igroring callback
-      // do_layer_backward_prop_end_cbs(m_layers[l]);
-    }
-  }
-  /// Igroring callback
-  // do_model_backward_prop_end_cbs();
-
-  /// Sums up gradients before update so that the weights at multi-headed level are
-  // 'tied' together.
-  // XXXX: TO DO; how to update using new gradients
-  sum_up_gradients();
-
-  /// Update layers
-  for (size_t l = m_layers.size() - 1; l > 0u; --l) {
-    std::vector<Layer *>& horizontal_layer = m_layers[l];
-    for(size_t j=0; j<horizontal_layer.size(); j++) {
-      horizontal_layer[j]->update();
-    }
-  }
-  /// Ensure the first level of the planar model consists of single layer.
-  assert(m_layers[0].size() == 1);
-  const bool data_set_processed = m_layers[0].at(0)->update();
-
-  /// Igroring callback
-  // do_batch_end_cbs();
-  ++m_current_step; // Update the current step once the entire mini-batch is complete
-  return data_set_processed;
-}
-
-bool planar_model::at_epoch_start() {
-  // use mini batch index in data reader to signify start of epoch
-  io_layer *input = (io_layer *) m_layers[0].at(0);
-  bool flag = input->at_new_epoch();
-  return flag;
-}
-
-void planar_model::equalize()
-{
-  int start_index = 0;
-  int end_index = m_layers.size();
-  for (int l=start_index; l<end_index; l++) {
-
-    /// No need to copy weights for single-head level
-    if(m_layers[l].size() <= 1)
-      continue;
-
-    /// Make sure all layers at current level are not a mix of learning and non-learning layers
-    char same_type = (m_layers[l].at(0)->is_learning_layer()) ? 1 : 0;
-    for(size_t k=1; k<m_layers[l].size(); k++){
-      same_type ^= (m_layers[l].at(k)->is_learning_layer()) ? 1 : 0;
-    }
-    assert(!same_type);
-
-    // All layers at current level are non-learning layers, so skip
-    if(!m_layers[l].at(0)->is_learning_layer())
-      continue;
-
-    /// Copy weights between heads
-    /// In case when only weights are shared
-    learning *anchor_layer = dynamic_cast<learning*>(m_layers[l].at(0));
-    ElMat& anchor_weights = dynamic_cast<ElMat&> (anchor_layer->get_weights());
-
-    for(size_t k=1; k<m_layers[l].size(); k++){
-      learning *targ_layer = dynamic_cast<learning*>(m_layers[l].at(k));
-      ElMat& targ_weights = dynamic_cast<ElMat&> (targ_layer->get_weights());
-      Copy(anchor_weights, targ_weights);
-    }
-  }
-}
-
-
-void planar_model::sum_up_gradients()
-{
-  for(size_t l=0; l<m_layers.size(); l++){
-    /// No need to copy weights for this layer
-    if(m_layers[l].size() <= 1)
-      continue;
-  
-    /// Make sure all layers at current level are not a mix of learning and non-learning layers
-    char same_type = (m_layers[l].at(0)->is_learning_layer()) ? 1 : 0;
-    for(size_t k=1; k<m_layers[l].size(); k++){
-      same_type ^= (m_layers[l].at(k)->is_learning_layer()) ? 1 : 0;
-    }
-    assert(!same_type);
-
-    // All layers at current level are non-learning layers, so skip
-    if(!m_layers[l].at(0)->is_learning_layer())
-      continue;
-
-    /// Sum up weights_gradient from each layer at current level
-    learning *llayer = dynamic_cast<learning*> (m_layers[l].at(0));
-    ElMat& weights_gradient_sum = dynamic_cast<ElMat&> (llayer->get_weights_gradient());
-    for(size_t k=1; k<m_layers[l].size(); k++){
-      llayer = dynamic_cast<learning*> (m_layers[l].at(k));
-      ElMat& current_gradient = dynamic_cast<ElMat&> (llayer->get_weights_gradient());
-      weights_gradient_sum += current_gradient;
-    }
-    for(size_t k=0; k<m_layers[l].size(); k++){
-      llayer = dynamic_cast<learning*> (m_layers[l].at(k));
-      ElMat& current_gradient = dynamic_cast<ElMat&> (llayer->get_weights_gradient());
-      current_gradient = weights_gradient_sum;
-    }
-  }
-}
-
-
-void planar_model::evaluate(execution_mode mode) {
-  if (!is_execution_mode_valid(mode)) { return; }
-  switch(mode) {
-  case execution_mode::validation:
-    /// Igonoring callbacks for now
-    //do_validation_begin_cbs();
-    break;
-  case execution_mode::testing:
-    /// Igonoring callbacks for now
-    //do_test_begin_cbs();
-    break;
-  default:
-    throw lbann_exception("Illegal execution mode in evaluate function");
-  }
-
-  // Set the execution mode for each layer 
-  m_execution_mode = mode;
-  for (size_t l = 0; l < m_layers.size(); ++l) {
-    for(size_t k = 0; k < m_layers[l].size(); k++) {
-      m_layers[l].at(k)->set_execution_mode(mode);
-    }
-  }
-
-  // Evaluate on mini-batches until data set is traversed
-  // Note: The data reader shuffles the data after each epoch
-  m_obj_fn->reset_statistics();
-  for (auto&& m : m_metrics) {
-    m->reset_metric();
-  }
-  bool finished_epoch = false;
-  while (!finished_epoch) {
-    finished_epoch = evaluate_mini_batch();
-  }
-
-  switch(mode) {
-  case execution_mode::validation:
-    /// Igonoring callbacks for now
-    //do_validation_end_cbs();
-    break;
-  case execution_mode::testing:
-    /// Igonoring callbacks for now
-    //do_test_end_cbs();
-    break;
-  default:
-    throw lbann_exception("Illegal execution mode in evaluate function");
-  }
-
-  return;
-}
-
-bool planar_model::evaluate_mini_batch() {
-  /// Igroring callback
-  // do_batch_evaluate_begin_cbs();
-
-  /// Igroring callback
-  // forward propagation (mini-batch)
-  // do_model_evaluate_forward_prop_begin_cbs();
-  for (size_t l = 0; l < m_layers.size(); l++) {
-    std::vector<Layer*>& horizontal_layer = m_layers[l];
-    for(size_t j=0; j<horizontal_layer.size(); j++) {
-      /// Igroring callback
-      // do_layer_evaluate_forward_prop_begin_cbs(m_layers[l]);
-      horizontal_layer[j]->forward_prop();
-      /// Igroring callback
-      // do_layer_evaluate_forward_prop_end_cbs(m_layers[l]);
-    }
-  }
-  /// Igroring callback
-  // do_model_evaluate_forward_prop_end_cbs();
-
-  // Record and reset objective function value
-  m_obj_fn->record_and_reset_value();
-
-  // Update layers
-  // Note: should only affect the input and target layers
-  for (size_t l = m_layers.size()-1; l > 0; --l) {
-    std::vector<Layer*>& horizontal_layer = m_layers[l];
-    for(size_t j=0; j<horizontal_layer.size(); j++) {
-      horizontal_layer[j]->update();
-    }
-  }
-  /// Ensure the first level of the planar model consists of single layer.
-  assert(m_layers[0].size() == 1);
-  const bool data_set_processed = m_layers[0].at(0)->update();
-
-  // do_batch_evaluate_end_cbs();
-  /// Igroring callback for now
-  switch(m_execution_mode) {
-  case execution_mode::validation:
-    ++m_current_validation_step;
-    break;
-  case execution_mode::testing:
-    ++m_current_testing_step;
-    break;
-  default:
-    throw lbann_exception("Illegal execution mode in evaluate mini-batch function");
-  }
-  return data_set_processed;
-}
-
-bool planar_model::is_execution_mode_valid(execution_mode mode) {
-
-  for(size_t l=0; l<m_layers.size(); l++){
-    std::vector<Layer*>& current_set = m_layers[l];
-    for(size_t k=0; k<current_set.size(); k++){
-      input_layer* input = dynamic_cast<input_layer*>(current_set[k]);
-      if (input != nullptr && !input->is_execution_mode_valid(mode)) {
-        return false;
-      }
-    }
-  }
-
-  return true;
-}
-
-=======
->>>>>>> c7998d51
 }  // namespace lbann