--- conflicted
+++ resolved
@@ -875,15 +875,12 @@
 
   bool finished;
 
-<<<<<<< HEAD
-=======
 #if defined(LBANN_HAVE_OMP_TASKLOOP)
   LBANN_OMP_PARALLEL
   {
     #pragma omp single
     {
 #endif
->>>>>>> 715c771c
   // Forward prop step
   clear_gradients();
   forward_prop(execution_mode::training);
@@ -902,8 +899,6 @@
   for (const auto& m : m_metrics) {
     m->evaluate(execution_mode::training,
                 get_current_mini_batch_size());
-<<<<<<< HEAD
-=======
   }
 
   // Update step
@@ -911,7 +906,6 @@
   finished = update_layers();
 #if defined(LBANN_HAVE_OMP_TASKLOOP)
     }
->>>>>>> 715c771c
   }
 #endif
 
