--- conflicted
+++ resolved
@@ -528,7 +528,7 @@
 
   // Setup weights
   for (auto* w : m_weights) { w->setup(); }
-  
+
 }
 
 void model::add_connected_layers() {
@@ -627,7 +627,7 @@
   }
 
 }
-  
+
 void model::add_dummy_layers() {
   for (size_t i = 0; i < m_layers.size(); ++i) {
     auto layer = m_layers[i];
@@ -851,7 +851,7 @@
   reset_mode_and_model(execution_mode::training);
   do_batch_begin_cbs(execution_mode::training);
 
-<<<<<<< HEAD
+
   bool finished;
 
   #pragma omp parallel
@@ -864,37 +864,19 @@
       // Result is not needed until the end of the mini-batch.
       m_objective_function->start_evaluation(execution_mode::training,
                                              get_current_mini_batch_size());
-      for (const auto& m : m_metrics) {
-        m->evaluate(execution_mode::training,
-                    get_current_mini_batch_size());
-      }
-=======
-  // Forward prop step
-  clear_gradients();
-  forward_prop(execution_mode::training);
-  // Result is not needed until the end of the mini-batch.
-  m_objective_function->start_evaluation(execution_mode::training,
-                                         get_current_mini_batch_size());
->>>>>>> d9923f88
 
       // Backward prop step
       m_objective_function->differentiate();
       backward_prop();
       m_objective_function->compute_weight_regularization();
 
-<<<<<<< HEAD
       // Finish evaluation.
       m_objective_function->finish_evaluation(execution_mode::training,
                                               get_current_mini_batch_size());
-=======
-  // Finish evaluation.
-  m_objective_function->finish_evaluation(execution_mode::training,
-                                          get_current_mini_batch_size());
-  for (const auto& m : m_metrics) {
-    m->evaluate(execution_mode::training,
-                get_current_mini_batch_size());
-  }
->>>>>>> d9923f88
+      for (const auto& m : m_metrics) {
+        m->evaluate(execution_mode::training,
+                    get_current_mini_batch_size());
+      }
 
       // Update step
       update_weights();
