--- conflicted
+++ resolved
@@ -1203,7 +1203,7 @@
     for (weights *w : m_weights) {
       w->save_to_checkpoint_shared(p);
     }
-    
+
     for (size_t l = 0; l < m_layers.size(); l++) {
       if (! m_layers[l]->save_to_checkpoint_shared(p)) {
         return false;
@@ -1216,15 +1216,15 @@
       }
     }
   }
-  else{ 
+  else{
     if (m_comm->am_model_master()) {
       p.write_uint64(persist_type::validate, "current_validataion_step",       (uint64_t) m_current_validation_step);
     }
     save_rng_to_checkpoint_shared(p, m_comm);
     for (size_t l = 0; l < m_layers.size(); l++) {
       if (! m_layers[l]->save_to_checkpoint_shared(p)) {
-        return false; 
-      } 
+        return false;
+      }
     }
     for (const auto& m : m_metrics) {
       m->save_to_checkpoint_shared(p);
@@ -1251,12 +1251,7 @@
     p.read_uint32(persist_type::train, "current_phase",      &header.current_phase);
     p.read_uint32(persist_type::train, "persist_callback_type",     &header.callback_type);
   }
-<<<<<<< HEAD
-
-
-=======
   load_rng_from_checkpoint_shared(p, m_comm);
->>>>>>> 60746a00
   // TODO: this assumes homogeneous processors
   // broadcast state from rank 0
   m_comm->model_broadcast(0, header);
@@ -1271,9 +1266,9 @@
   m_max_mini_batch_size = (int)           header.max_mini_batch_size;
   m_current_mini_batch_size = (int)       header.current_mini_batch_size;
   m_current_phase      =                  header.current_phase;
-  // set state of persist object to know which type of ckpt we are returning from. 
+  // set state of persist object to know which type of ckpt we are returning from.
   p.set_cb_type((callback_type) header.callback_type);
-  
+
   for (weights *w : m_weights) {
     w->load_from_checkpoint_shared(p);
     w->set_states_on_device(); // only if needed
@@ -1308,7 +1303,7 @@
     p.write_uint32(persist_type::train, "persist_callback_type",      (uint32_t) p.get_cb_type());
     if(p.get_cb_type() == callback_type::batch)
       p.write_uint64(persist_type::validate, "current_validataion_step",       (uint64_t) m_current_validation_step);
-    
+
     for (weights *w : m_weights) {
       w->save_to_checkpoint_distributed(p);
     }
@@ -1324,13 +1319,13 @@
         m->save_to_checkpoint_distributed(p);
       }
     }
-  } 
-  
+  }
+
   else {
     p.write_uint64(persist_type::validate, "current_validataion_step",       (uint64_t) m_current_validation_step);
     save_rng_to_checkpoint_shared(p, m_comm);
-    
-    for (size_t l = 0; l < m_layers.size(); l++) { 
+
+    for (size_t l = 0; l < m_layers.size(); l++) {
       if (! m_layers[l]->save_to_checkpoint_distributed(p)) {
         return false;
       }
@@ -1355,7 +1350,7 @@
   p.read_uint32(persist_type::train, "current_mini_batch_size",      &header.current_mini_batch_size);
   p.read_uint32(persist_type::train, "current_phase",      &header.current_phase);
   p.read_uint32(persist_type::train, "persist_callback_type",     &header.callback_type);
-  
+
   m_execution_mode     = (execution_mode) header.execution_mode;
   m_terminate_training = (bool)           header.terminate_training;
   m_current_epoch      = (int)            header.current_epoch;
@@ -1365,8 +1360,8 @@
   m_current_testing_step = (int)          header.current_testing_step;
   m_max_mini_batch_size = (int)           header.max_mini_batch_size;
   m_current_mini_batch_size = (int)       header.current_mini_batch_size;
-  m_current_phase      =                  header.current_phase; 
-  
+  m_current_phase      =                  header.current_phase;
+
   p.set_cb_type((callback_type) header.callback_type);
   load_rng_from_checkpoint_shared(p, m_comm);
 
@@ -1379,7 +1374,7 @@
       return false;
     }
   }
-  if(get_num_iterations_per_epoch(execution_mode::validation) != 0){ 
+  if(get_num_iterations_per_epoch(execution_mode::validation) != 0){
     for (const auto& m : m_metrics) {
       m->load_from_checkpoint_distributed(p);
     }
