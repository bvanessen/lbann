////////////////////////////////////////////////////////////////////////////////
// Copyright (c) 2014-2016, Lawrence Livermore National Security, LLC.
// Produced at the Lawrence Livermore National Laboratory.
// Written by the LBANN Research Team (B. Van Essen, et al.) listed in
// the CONTRIBUTORS file. <lbann-dev@llnl.gov>
//
// LLNL-CODE-697807.
// All rights reserved.
//
// This file is part of LBANN: Livermore Big Artificial Neural Network
// Toolkit. For details, see http://software.llnl.gov/LBANN or
// https://github.com/LLNL/LBANN.
//
// Licensed under the Apache License, Version 2.0 (the "Licensee"); you
// may not use this file except in compliance with the License.  You may
// obtain a copy of the License at:
//
// http://www.apache.org/licenses/LICENSE-2.0
//
// Unless required by applicable law or agreed to in writing, software
// distributed under the License is distributed on an "AS IS" BASIS,
// WITHOUT WARRANTIES OR CONDITIONS OF ANY KIND, either express or
// implied. See the License for the specific language governing
// permissions and limitations under the license.
//
// cudnn_wrapper .hpp .cpp - cuDNN support - wrapper classes, utility functions
////////////////////////////////////////////////////////////////////////////////

#include "lbann/utils/cudnn_wrapper.hpp"
#include "lbann/utils/exception.hpp"

#include <iostream>

#include "El.hpp"
#include <unistd.h>

#ifdef LBANN_HAS_CUDNN

namespace lbann
{
namespace cudnn
{

matrix::matrix(cudnn_manager *cudnn, int height, int width_per_gpu)
  : m_cudnn(cudnn),
    m_height(0),
    m_width_per_gpu(0),
    m_leading_dim(0),
    m_is_view(false),
    m_is_locked(false) {
  if (m_cudnn != nullptr) {
    m_data.assign(m_cudnn->get_num_gpus(), nullptr);
    resize(height, width_per_gpu);
  }
}

matrix::matrix(const matrix& other)
  : m_cudnn(other.m_cudnn),
    m_height(0),
    m_width_per_gpu(0),
    m_leading_dim(0),
    m_is_view(false),
    m_is_locked(false) {
  if (m_cudnn != nullptr) {
    m_data.assign(m_cudnn->get_num_gpus(), nullptr);
  }
  copy(other);
}

matrix::matrix(matrix&& other)
  : m_cudnn(other.m_cudnn),
    m_data(other.m_data),
    m_height(other.m_height),
    m_width_per_gpu(other.m_width_per_gpu),
    m_leading_dim(other.m_leading_dim),
    m_is_view(other.m_is_view),
    m_is_locked(other.m_is_locked) {
  other.m_is_view = true;
}

matrix& matrix::operator=(const matrix& other) {
  clear();
  m_cudnn = other.m_cudnn;
  copy(other);
  return *this;
}

matrix& matrix::operator=(matrix&& other) {
  clear();
  m_cudnn = other.m_cudnn;
  m_data = other.m_data;
  m_height = other.m_height;
  m_width_per_gpu = other.m_width_per_gpu;
  m_leading_dim = other.m_leading_dim;
  m_is_view = other.m_is_view;
  m_is_locked = other.m_is_locked;
  other.m_is_view = true;
  return *this;
}

matrix::~matrix() {
  clear();
}

void matrix::clear() {
  if (m_cudnn != nullptr && !m_is_view) {
    m_cudnn->deallocate_on_gpus(m_data);
  }
  const int num_gpus = m_cudnn != nullptr ? m_cudnn->get_num_gpus() : 0;
  m_data.assign(num_gpus, nullptr);
  m_height = 0;
  m_width_per_gpu = 0;
  m_leading_dim = 0;
  m_is_view = false;
  m_is_locked = false;
}

void matrix::resize(int height, int width_per_gpu) {
  if (m_cudnn == nullptr) {
    throw lbann::lbann_exception("cudnn::matrix: attempted to resize matrix without cuDNN manager");
  }
  if (m_height != height || m_width_per_gpu != width_per_gpu) {
    clear();
    if (height > 0 && width_per_gpu > 0) {
      m_cudnn->allocate_on_gpus(m_data, height, width_per_gpu);
      m_height = height;
      m_width_per_gpu = width_per_gpu;
      m_leading_dim = height;
      m_is_view = false;
      m_is_locked = false;
    }
  }
}

void matrix::copy(const matrix& other) {
  if (m_cudnn == nullptr) {
    throw lbann::lbann_exception("cudnn::matrix: attempted to copy into matrix without cuDNN manager");
  } else if (m_is_locked) {
    throw lbann::lbann_exception("cudnn::matrix: attempted to copy into a locked matrix");
  }
  resize(other.m_height, other.m_width_per_gpu);
  if (m_height > 0 && m_width_per_gpu > 0) {
    m_cudnn->copy_on_gpus(m_data, other.m_data,
                          m_height, m_width_per_gpu,
                          other.m_leading_dim, m_leading_dim);
  }
}

void matrix::view(matrix& other) {
  attach(other.get_data(),
         other.get_height(),
         other.get_width_per_gpu(),
         other.get_leading_dim());
}

void matrix::locked_view(const matrix& other) {
  locked_attach(other.get_locked_data(),
                other.get_height(),
                other.get_width_per_gpu(),
                other.get_leading_dim());
}

void matrix::zero() {
  if (m_cudnn == nullptr) {
    throw lbann::lbann_exception("cudnn::matrix: attempted to zero out matrix without cuDNN manager");
  } else if (m_is_locked) {
    throw lbann::lbann_exception("cudnn::matrix: attempted to zero out a locked matrix");
  }
  if (m_height > 0 && m_width_per_gpu > 0) {
    m_cudnn->clear_on_gpus(m_data, m_height, m_width_per_gpu, m_leading_dim);
  }
}

void matrix::attach(std::vector<DataType*>& data,
                    int height,
                    int width_per_gpu,
                    int leading_dim) {
  if (m_cudnn == nullptr) {
    throw lbann::lbann_exception("cudnn::matrix: attempted to attach matrix without cuDNN manager");
  }
  clear();
  m_data = data;
  m_height = height;
  m_width_per_gpu = width_per_gpu;
  m_leading_dim = std::max(leading_dim, height);
  m_is_view = true;
  m_is_locked = false;
}

void matrix::locked_attach(const std::vector<DataType*>& data,
                           int height,
                           int width_per_gpu,
                           int leading_dim) {
  if (m_cudnn == nullptr) {
    throw lbann::lbann_exception("cudnn::matrix: attempted to attach matrix without cuDNN manager");
  }
  clear();
  m_data = data;
  m_height = height;
  m_width_per_gpu = width_per_gpu;
  m_leading_dim = std::max(leading_dim, height);
  m_is_view = true;
  m_is_locked = true;
}

std::vector<DataType*>& matrix::get_data() {
  if (m_cudnn == nullptr) {
    throw lbann::lbann_exception("cudnn::matrix: attempted access data of matrix without cuDNN manager");
  } else if (m_is_locked) {
    throw lbann::lbann_exception("cudnn::matrix: attempted access mutable data of locked matrix");
  }
  return m_data;
}

const std::vector<DataType*>& matrix::get_locked_data() const {
  if (m_cudnn == nullptr) {
    throw lbann::lbann_exception("cudnn::matrix: attempted access data of matrix without cuDNN manager");
  }
  return m_data;
}

DataType* matrix::get_data(int i) {
  if (m_cudnn == nullptr) {
    throw lbann::lbann_exception("cudnn::matrix: attempted access data of matrix without cuDNN manager");
  } else if (i < 0 || i >= m_cudnn->get_num_gpus()) {
    throw lbann::lbann_exception("cudnn::matrix: attempted access data on invalid GPU");
  } else if (m_is_locked) {
    throw lbann::lbann_exception("cudnn::matrix: attempted access mutable data of locked matrix");
  }
  return m_data[i];
}

const DataType* matrix::get_locked_data(int i) const {
  if (m_cudnn == nullptr) {
    throw lbann::lbann_exception("cudnn::matrix: attempted access data of matrix without cuDNN manager");
  } else if (i < 0 || i >= m_cudnn->get_num_gpus()) {
    throw lbann::lbann_exception("cudnn::matrix: attempted access data on invalid GPU");
  }
  return m_data[i];
}

/// It is assumed the number of processes and the number of GPUs on a compute node are equal
cudnn_manager::cudnn_manager(lbann::lbann_comm *_comm, int max_num_gpus, bool nccl_used)
    : comm(_comm) {

    // Indicate whether NCCL is used
#ifdef LBANN_HAS_NCCL2
    m_nccl_used = nccl_used;
#else
    if (nccl_used) {
        throw lbann::lbann_exception("cudnn_wrapper: NCCL is requested, but not enabled");
    }
    m_nccl_used = false;
#endif

    // Determine number of MPI ranks on current compute node
    const int rank_in_node = comm->get_rank_in_node();
    const int procs_per_node = comm->get_procs_per_node();

    // Determine number of visible GPUs
    CHECK_CUDA(cudaGetDeviceCount(&m_num_visible_gpus));
    if(max_num_gpus >= 0 && max_num_gpus < m_num_visible_gpus) {
        m_num_visible_gpus = max_num_gpus;
    }
    if(m_num_visible_gpus < 1) {
        throw lbann::lbann_exception("cudnn_wrapper: no GPUs found");
    }
    /// It is assumed that the number of processes on this node is equal to the total number of GPUs available
/*
  if(procs_per_node != m_num_visible_gpus){
  throw lbann::lbann_exception("cudnn_wrapper: the number of MPI ranks is different from than the number of GPUs available on this node");
  }
*/

    // Assign GPUs to process
    int gpu_start, gpu_end;
    const char* visible_devices = getenv("CUDA_VISIBLE_DEVICES");
    if(visible_devices != nullptr && strlen(visible_devices) > 0) {
        // Use all visible GPUs if specified with an environment variable
        gpu_start = 0;
        gpu_end = m_num_visible_gpus;
    }
    else if(m_num_visible_gpus >= procs_per_node) {
        // Case where compute node has more GPUs than MPI ranks
        const int gpus_per_proc = m_num_visible_gpus / procs_per_node;
        const int num_leftover_gpus = m_num_visible_gpus % procs_per_node;
        gpu_start = rank_in_node * gpus_per_proc;
        gpu_end = (rank_in_node + 1) * gpus_per_proc;
        if(rank_in_node < num_leftover_gpus) {
            gpu_start += rank_in_node;
            gpu_end += rank_in_node + 1;
        }
        else {
            gpu_start += num_leftover_gpus;
            gpu_end += num_leftover_gpus;
        }
    }
    else {
        // Case where compute node has fewer GPUs than MPI ranks
        // TODO: Support case where MPI ranks have to share GPUs
        std::stringstream err;
        err << "cudnn_wrapper: cannot have " << procs_per_node << " processes "
            << "on a node with " << m_num_visible_gpus << " GPUs";
        throw lbann_exception(err.str());
        gpu_start = rank_in_node % m_num_visible_gpus;
        gpu_end = gpu_start + 1;
    }

    // Construct GPU objects
    for(int gpu = gpu_start; gpu < gpu_end; ++gpu) {
        FORCE_CHECK_CUDA(cudaSetDevice(gpu));
        m_gpus.push_back(gpu);
        m_streams.push_back(nullptr);
        m_handles.push_back(nullptr);
        m_cublas_handles.push_back(nullptr);
        FORCE_CHECK_CUDA(cudaStreamCreate(&m_streams.back()));
        FORCE_CHECK_CUDNN(cudnnCreate(&m_handles.back()));
        FORCE_CHECK_CUDNN(cudnnSetStream(m_handles.back(), m_streams.back()));
        FORCE_CHECK_CUBLAS(cublasCreate(&m_cublas_handles.back()));
    }


    // Get number of GPUs for current MPI rank
    m_num_gpus = m_gpus.size();

    // Initialize work spaces
    m_work_spaces = std::vector<void *>(m_num_gpus, nullptr);
    m_work_space_sizes = std::vector<size_t>(m_num_gpus, 0);

    /// Setting up for NCCL collective calls
    /// NOTE: For whoever makes changes in this file, please make sure following if statement comes last.
    if(m_nccl_used){
        nccl_setup();
    }
}

cudnn_manager::~cudnn_manager() {
  // Free work spaces
  free_work_spaces();

  // Destroy cuDNN handles
  // Use a try-catch block for FORCE_CHECK_{CUDA |CUDNN | CUBLAS} in the
  // destructor -- these could thrown an exception and destructors are
  // considered to be noexcept by default
  try
  {
    for(size_t i=0u; i<m_gpus.size(); ++i) {
      FORCE_CHECK_CUDA(cudaSetDevice(m_gpus[i]));
      if(m_streams[i]) {
        FORCE_CHECK_CUDA(cudaStreamDestroy(m_streams[i]));
      }
      if(m_handles[i]) {
        FORCE_CHECK_CUDNN(cudnnDestroy(m_handles[i]));
      }
      if(m_cublas_handles[i]) {
        FORCE_CHECK_CUBLAS(cublasDestroy(m_cublas_handles[i]));
      }
    }
  }
  catch(const std::exception& e)
  {
    std::cerr << "~cudnn_manager: try ... catch " << e.what() << std::endl;
    std::terminate();
  }

  /// NCCL clear
  if(m_nccl_used)
  {
      nccl_destroy();
  }
}

void cudnn_manager::cudnn_manager::allocate_on_gpus(std::vector<DataType *>& gpu_data,
                                                    int height,
                                                    int width_per_gpu) {

<<<<<<< HEAD
  
  // Check that list of pointers is valid
  if(!gpu_data.empty()) {
    if((int) gpu_data.size() != m_num_gpus) {
      throw lbann_exception("cudnn_wrapper: number of GPU memory pointers doesn't match number of GPUs");
    }
    for(int i=0; i<m_num_gpus; ++i) {
      if(gpu_data[i] != nullptr) {
        throw lbann_exception("cudnn_wrapper: overwriting non-null pointer with newly allocated GPU memory");
      }
    }
  }

  // Allocate GPU memory
  gpu_data.assign(m_num_gpus, nullptr);
  if(height > 0 && width_per_gpu > 0) {

    // Free work spaces
    free_work_spaces();

    // Allocate memory on GPUs
    const size_t size = height * width_per_gpu * sizeof(DataType);
    for(int i=0; i<m_num_gpus; ++i) {
      FORCE_CHECK_CUDA(cudaSetDevice(m_gpus[i]));
      const cudaError_t status = cudaMalloc((void **) &gpu_data[i], size);

      // Check that allocation is successful
      if(status == cudaErrorMemoryAllocation) {
        size_t free_memory, total_memory;
        CHECK_CUDA(cudaMemGetInfo(&free_memory, &total_memory));
        std::stringstream err;
        err << __FILE__ << " " << __LINE__ << " :: "
            << "could not allocate GPU memory on GPU " << m_gpus[i] << " "
            << "(" << size << " bytes requested, "
            << free_memory << " bytes available, "
            << total_memory << " bytes total)";
        throw lbann_exception(err.str());
      } else {
        FORCE_CHECK_CUDA(status);
      }

    }
  }

  // Set entries to zero
  clear_on_gpus(gpu_data, height, width_per_gpu);
=======
    // Free work spaces
    free_work_spaces();

    if(!gpu_data.empty()) {
        // Check that list of pointers has valid number of entries
        if((int) gpu_data.size() != m_num_gpus) {
            throw lbann_exception("cudnn_wrapper: number of GPU memory pointers doesn't match number of GPUs");
        }
        // Check that list of pointers only contains null pointers
        for(int i=0; i<m_num_gpus; ++i) {
            if(gpu_data[i] != nullptr) {
                throw lbann_exception("cudnn_wrapper: overwriting non-null pointer with newly allocated GPU memory");
            }
        }
    }

    // Allocate GPU memory
    gpu_data.resize(m_num_gpus, nullptr);
    for(int i=0; i<m_num_gpus; ++i) {
        if(height*width_per_gpu > 0) {
            FORCE_CHECK_CUDA(cudaSetDevice(m_gpus[i]));
            size_t size = height*width_per_gpu*sizeof(DataType);
            cudaError_t status = cudaMalloc((void **) &gpu_data[i], size);

            // Check that allocation is successful
            if(status == cudaErrorMemoryAllocation) {
                size_t free_memory, total_memory;
                CHECK_CUDA(cudaMemGetInfo(&free_memory, &total_memory));
                std::stringstream err;
                err << __FILE__ << " " << __LINE__ << " :: "
                    << "could not allocate GPU memory on GPU " << m_gpus[i] << " "
                    << "(" << size << " bytes requested, "
                    << free_memory << " bytes available, "
                    << total_memory << " bytes total)";
                throw lbann_exception(err.str());
            } else {
                FORCE_CHECK_CUDA(status);
            }

        }

    }

    // Set entries to zero
    clear_on_gpus(gpu_data, height, width_per_gpu);
>>>>>>> 5869cf6e

}

void cudnn_manager::cudnn_manager::deallocate_on_gpus(std::vector<DataType *>& gpu_data) {

<<<<<<< HEAD
  // Stop early if deallocation is not needed
  bool deallocation_needed = false;
  if(gpu_data.empty()) {
    deallocation_needed = true;
  } else if((int) gpu_data.size() != m_num_gpus) {
    throw lbann_exception("cudnn_wrapper: number of GPU memory pointers doesn't match number of GPUs");
  } else {
    for (const auto& ptr : gpu_data) {
      if (ptr != nullptr) { deallocation_needed = true; }
    }
  }
  if (!deallocation_needed) {
    gpu_data.clear();
    return;
  }

  // Free work spaces
  free_work_spaces();

  // Deallocate GPU memory
  for(int i=0; i<m_num_gpus; ++i) {
    FORCE_CHECK_CUDA(cudaSetDevice(m_gpus[i]));
    FORCE_CHECK_CUDA(cudaFree(gpu_data[i]));
  }
  gpu_data.clear();
=======
    // Free work spaces
    free_work_spaces();

    // Stop if list of pointers is empty
    if(gpu_data.empty()) {
        return;
    }

#ifdef LBANN_DEBUG
    // Ensure that gpu_data has right dimensions
    if((int) gpu_data.size() != m_num_gpus) {
        throw lbann_exception("cudnn_wrapper: number of GPU memory pointers doesn't match number of GPUs");
    }
#endif // #ifdef LBANN_DEBUG

    // Deallocate GPU memory
    for(int i=0; i<m_num_gpus; ++i) {
        if(gpu_data[i] != nullptr) {
            FORCE_CHECK_CUDA(cudaSetDevice(m_gpus[i]));
            FORCE_CHECK_CUDA(cudaFree(gpu_data[i]));
        }
    }

    // Clear list of GPU memory pointers
    gpu_data.clear();
>>>>>>> 5869cf6e

}

void cudnn_manager::cudnn_manager::clear_on_gpu(int i,
                                                DataType* gpu_data,
                                                int height,
                                                int width,
                                                int leading_dim) {
<<<<<<< HEAD
  CHECK_CUDA(cudaSetDevice(m_gpus[i]));
  leading_dim = std::max(leading_dim, height);
  if (height <= 0 || width <= 0) { return; }
  else if (leading_dim == height) {
    CHECK_CUDA(cudaMemsetAsync(gpu_data,
                               0,
                               height * width * sizeof(DataType),
                               m_streams[i]));
  }
  else {
    CHECK_CUDA(cudaMemset2DAsync(gpu_data,
                                 leading_dim * sizeof(DataType),
                                 0,
                                 height * sizeof(DataType),
                                 width,
                                 m_streams[i]));
  }
=======
    CHECK_CUDA(cudaSetDevice(m_gpus[i]));
    leading_dim = std::max(leading_dim, height);
    if (height == 0 || width == 0) { return; }
    else if (leading_dim == height) {
        CHECK_CUDA(cudaMemsetAsync(gpu_data,
                                   0,
                                   height * width * sizeof(DataType),
                                   m_streams[i]));
    }
    else {
        CHECK_CUDA(cudaMemset2DAsync(gpu_data,
                                     leading_dim * sizeof(DataType),
                                     0,
                                     height * sizeof(DataType),
                                     width,
                                     m_streams[i]));
    }
>>>>>>> 5869cf6e
}

void cudnn_manager::cudnn_manager::copy_to_gpu(int i,
                                               DataType* gpu_data,
                                               const Mat& cpu_data,
                                               int gpu_data_leading_dim) {
    CHECK_CUDA(cudaSetDevice(m_gpus[i]));
    const int height = cpu_data.Height();
    const int width = cpu_data.Width();
    gpu_data_leading_dim = std::max(gpu_data_leading_dim, height);
    const int cpu_data_leading_dim = cpu_data.LDim();
    if (height == 0 || width == 0) { return; }
    else if (gpu_data_leading_dim == height
             && cpu_data_leading_dim == height) {
        CHECK_CUDA(cudaMemcpyAsync(gpu_data,
                                   cpu_data.LockedBuffer(),
                                   height * width * sizeof(DataType),
                                   cudaMemcpyHostToDevice,
                                   m_streams[i]));
    }
    else {
        CHECK_CUDA(cudaMemcpy2DAsync(gpu_data,
                                     gpu_data_leading_dim * sizeof(DataType),
                                     cpu_data.LockedBuffer(),
                                     cpu_data.LDim() * sizeof(DataType),
                                     height * sizeof(DataType),
                                     width,
                                     cudaMemcpyHostToDevice,
                                     m_streams[i]));
    }
}

void cudnn_manager::cudnn_manager::copy_from_gpu(int i,
                                                 Mat& cpu_data,
                                                 const DataType* gpu_data,
                                                 int gpu_data_leading_dim) {
<<<<<<< HEAD

  CHECK_CUDA(cudaSetDevice(m_gpus[i]));
  const int height = cpu_data.Height();
  const int width = cpu_data.Width();
  gpu_data_leading_dim = std::max(gpu_data_leading_dim, height);
  const int cpu_data_leading_dim = cpu_data.LDim();
  if (height <= 0 || width <= 0) { return; }
  else if (gpu_data_leading_dim == height
           && cpu_data_leading_dim == height) {
    CHECK_CUDA(cudaMemcpyAsync(cpu_data.Buffer(),
                               gpu_data,
                               height * width * sizeof(DataType),
                               cudaMemcpyDeviceToHost,
                               m_streams[i]));
  }
  else {
    CHECK_CUDA(cudaMemcpy2DAsync(cpu_data.Buffer(),
                                 cpu_data_leading_dim * sizeof(DataType),
                                 gpu_data,
                                 gpu_data_leading_dim * sizeof(DataType),
                                 height * sizeof(DataType),
                                 width,
                                 cudaMemcpyDeviceToHost,
                                 m_streams[i]));
  }
=======
    CHECK_CUDA(cudaSetDevice(m_gpus[i]));
    const int height = cpu_data.Height();
    const int width = cpu_data.Width();
    gpu_data_leading_dim = std::max(gpu_data_leading_dim, height);
    const int cpu_data_leading_dim = cpu_data.LDim();
    if (height == 0 || width == 0) { return; }
    else if (gpu_data_leading_dim == height
             && cpu_data_leading_dim == height) {
        CHECK_CUDA(cudaMemcpyAsync(cpu_data.Buffer(),
                                   gpu_data,
                                   height * width * sizeof(DataType),
                                   cudaMemcpyDeviceToHost,
                                   m_streams[i]));
    }
    else {
        CHECK_CUDA(cudaMemcpy2DAsync(cpu_data.Buffer(),
                                     cpu_data.LDim() * sizeof(DataType),
                                     gpu_data,
                                     gpu_data_leading_dim * sizeof(DataType),
                                     height * sizeof(DataType),
                                     width,
                                     cudaMemcpyDeviceToHost,
                                     m_streams[i]));
    }
>>>>>>> 5869cf6e
}

void cudnn_manager::cudnn_manager::clear_on_gpus(std::vector<DataType *>& gpu_data,
                                                 int height,
                                                 int width_per_gpu,
                                                 int leading_dim) {
    if(!gpu_data.empty()) {
        for(int i=0; i<m_num_gpus; ++i) {
            clear_on_gpu(i, gpu_data[i], height, width_per_gpu, leading_dim);
        }
    }
}

void cudnn_manager::cudnn_manager::clear_unused_columns_on_gpus(std::vector<DataType *>& gpu_data,
                                                                int height,
                                                                int width,
                                                                int width_per_gpu,
                                                                int leading_dim) {
    if(!gpu_data.empty()) {
        leading_dim = std::max(leading_dim, height);
        for(int i=0; i<m_num_gpus; ++i) {
            const int first_pos = std::min(i * width_per_gpu, width);
            const int last_pos = std::min((i+1) * width_per_gpu, width);
            const int current_width = last_pos - first_pos;
            clear_on_gpu(i,
                         gpu_data[i] + leading_dim * current_width,
                         height,
                         width_per_gpu - current_width,
                         leading_dim);
        }
    }
}

void cudnn_manager::cudnn_manager::set_on_gpus(std::vector<DataType *>& gpu_data,
                                               DataType val,
                                               int height,
                                               int width_per_gpu) {
  if(!gpu_data.empty()) {
    for(int i=0; i<m_num_gpus; ++i) {
      set_on_gpu(i, gpu_data[i], height, width_per_gpu);
    }
  }
}

void cudnn_manager::cudnn_manager::copy_on_gpus(std::vector<DataType *>& gpu_dst_data,
                                                const std::vector<DataType *>& gpu_src_data,
                                                int height,
                                                int width_per_gpu,
                                                int src_leading_dim,
                                                int dst_leading_dim) {

    // Check inputs
    if (gpu_dst_data.empty() || gpu_src_data.empty()) {
        throw lbann_exception("cudnn_wrapper: attempted to copy on GPUs before allocating GPU memory");
    }

    // Default leading dimension
    src_leading_dim = std::max(src_leading_dim, height);
    dst_leading_dim = std::max(dst_leading_dim, height);

    // Perform memory transfer on each GPU
    for(int i=0; i<m_num_gpus; ++i) {
        CHECK_CUDA(cudaSetDevice(m_gpus[i]));
        CHECK_CUDA(cudaMemcpy2DAsync(gpu_dst_data[i],
                                     dst_leading_dim*sizeof(DataType),
                                     gpu_src_data[i],
                                     src_leading_dim*sizeof(DataType),
                                     height*sizeof(DataType),
                                     width_per_gpu,
                                     cudaMemcpyDeviceToDevice,
                                     m_streams[i]));
    }

}

void cudnn_manager::cudnn_manager::scatter_to_gpus(std::vector<DataType *>& gpu_data,
                                                   const Mat& cpu_data,
                                                   int width_per_gpu,
                                                   int gpu_data_leading_dim) {

    // Check inputs
    if (gpu_data.empty()) {
        throw lbann_exception("cudnn_wrapper: attempted to scatter to GPUs before allocating GPU memory");
    }

    // Get matrix properties
    const int height = cpu_data.Height();
    const int width = cpu_data.Width();

<<<<<<< HEAD
  // Perform memory transfer on each GPU
  for(int i=0; i<m_num_gpus; ++i) {
    const int first_pos = std::min(i * width_per_gpu, width);
    const int last_pos = std::min((i+1) * width_per_gpu, width);
    if (first_pos < last_pos) {
      const auto& cpu_data_view = El::LockedView(cpu_data, El::ALL, El::IR(first_pos, last_pos));
      copy_to_gpu(i, gpu_data[i], cpu_data_view, gpu_data_leading_dim);
    }
  }
=======
    // Perform memory transfer on each GPU
    for(int i=0; i<m_num_gpus; ++i) {
        const int first_pos = std::min(i * width_per_gpu, width);
        const int last_pos = std::min((i+1) * width_per_gpu, width);
        const Mat cpu_data_view = cpu_data(El::ALL, El::IR(first_pos, last_pos));
        copy_to_gpu(i, gpu_data[i], cpu_data_view, gpu_data_leading_dim);
    }
>>>>>>> 5869cf6e

    // Clear unused columns
    clear_unused_columns_on_gpus(gpu_data,
                                 height,
                                 width,
                                 width_per_gpu,
                                 gpu_data_leading_dim);

}


void cudnn_manager::cudnn_manager::gather_from_gpus(Mat& cpu_data,
                                                    const std::vector<DataType *>& gpu_data,
                                                    int width_per_gpu,
                                                    int gpu_data_leading_dim) {

    // Check inputs
    if (gpu_data.empty()) {
        throw lbann_exception("cudnn_wrapper: attempted to gather from GPUs before allocating GPU memory");
    }

<<<<<<< HEAD
  const int width = cpu_data.Width();
  for(int i=0; i<m_num_gpus; ++i) {
    const int first_pos = std::min(i * width_per_gpu, width);
    const int last_pos = std::min((i+1) * width_per_gpu, width);
    if (first_pos < last_pos) {
      auto&& cpu_data_view = El::View(cpu_data, El::ALL, El::IR(first_pos, last_pos));
      copy_from_gpu(i, cpu_data_view, gpu_data[i], gpu_data_leading_dim);
    }
  }
=======
    const int width = cpu_data.Width();
    for(int i=0; i<m_num_gpus; ++i) {
        const int first_pos = std::min(i * width_per_gpu, width);
        const int last_pos = std::min((i+1) * width_per_gpu, width);
        Mat cpu_data_view = cpu_data(El::ALL, El::IR(first_pos, last_pos));
        copy_from_gpu(i, cpu_data_view, gpu_data[i], gpu_data_leading_dim);
    }
>>>>>>> 5869cf6e
}

void cudnn_manager::cudnn_manager::broadcast_to_gpus(std::vector<DataType *>& gpu_data,
                                                     const Mat& cpu_data,
                                                     int gpu_data_leading_dim) {
    if (gpu_data.empty()) {
        throw lbann_exception("cudnn_wrapper: attempted to broadcast to GPUs before allocating GPU memory");
    }
    for(int i=0; i<m_num_gpus; ++i) {
        copy_to_gpu(i, gpu_data[i], cpu_data, gpu_data_leading_dim);
    }
}

void cudnn_manager::cudnn_manager::reduce_from_gpus(Mat& cpu_data,
                                                    const std::vector<DataType *>& gpu_data,
                                                    int gpu_data_leading_dim) {

    // Get matrix properties
    const int height = cpu_data.Height();
    const int width = cpu_data.Width();

    // Copy data from GPUs to CPU
    Mat temp;
    El::Zeros(temp, height, m_num_gpus*width);
    gather_from_gpus(temp, gpu_data, width, gpu_data_leading_dim);

    // Reduce data from different GPUs
    El::Zero(cpu_data);
    synchronize();
    for(int i=0; i<m_num_gpus; ++i) {
        cpu_data += temp(El::ALL, El::IR(i*width, (i+1)*width));
    }

}

void cudnn_manager::cudnn_manager::synchronize() {
    for(int i=0; i<m_num_gpus; ++i) {
        CHECK_CUDA(cudaSetDevice(m_gpus[i]));
        CHECK_CUDA(cudaStreamSynchronize(m_streams[i]));
    }
}

void cudnn_manager::cudnn_manager::synchronize_all() {
    for(int i=0; i<m_num_gpus; ++i) {
        CHECK_CUDA(cudaSetDevice(m_gpus[i]));
        CHECK_CUDA(cudaDeviceSynchronize());
    }
}

int cudnn_manager::get_num_gpus() const {
    return m_num_gpus;
}

int cudnn_manager::get_num_visible_gpus() const {
    return m_num_visible_gpus;
}

std::vector<int>& cudnn_manager::get_gpus() {
    return m_gpus;
}

const std::vector<int>& cudnn_manager::get_gpus() const {
    return m_gpus;
}

int cudnn_manager::get_gpu(int i) const {
    return m_gpus[i];
}

std::vector<cudaStream_t>& cudnn_manager::get_streams() {
    return m_streams;
}

const std::vector<cudaStream_t>& cudnn_manager::get_streams() const {
    return m_streams;
}

cudaStream_t& cudnn_manager::get_stream(int i) {
    return m_streams[i];
}

const cudaStream_t& cudnn_manager::get_stream(int i) const {
    return m_streams[i];
}

std::vector<cudnnHandle_t>& cudnn_manager::get_handles() {
    return m_handles;
}

const std::vector<cudnnHandle_t>& cudnn_manager::get_handles() const {
    return m_handles;
}

cudnnHandle_t& cudnn_manager::get_handle(int i) {
    return m_handles[i];
}

const cudnnHandle_t& cudnn_manager::get_handle(int i) const {
    return m_handles[i];
}

std::vector<cublasHandle_t>& cudnn_manager::get_cublas_handles() {
    return m_cublas_handles;
}

const std::vector<cublasHandle_t>& cudnn_manager::get_cublas_handles() const {
    return m_cublas_handles;
}

cublasHandle_t& cudnn_manager::get_cublas_handle(int i) {
    return m_cublas_handles[i];
}

const cublasHandle_t& cudnn_manager::get_cublas_handle(int i) const {
    return m_cublas_handles[i];
}

std::vector<void *> cudnn_manager::get_work_spaces() {
<<<<<<< HEAD
  std::vector<void *> work_spaces;
  for(int i=0; i<m_num_gpus; ++i) {
    work_spaces.push_back(get_work_space(i));
  }
  return work_spaces;
}

void *cudnn_manager::get_work_space(int i) {
  if(i >= m_num_gpus) {
    throw lbann_exception("cudnn_wrapper: tried to access invalid work space");
  }
  m_work_spaces.resize(m_num_gpus, nullptr);
  get_work_space_size(i); // Reallocate work space if needed
  return m_work_spaces[i];
}

size_t cudnn_manager::get_minimum_work_space_size() {
  if (m_num_gpus <= 0) { return 0; }
  size_t size = get_work_space_size(0);
  for(int i=1; i<m_num_gpus; ++i) {
    size = std::min(size, get_work_space_size(i));
  }
  return size;
}

std::vector<size_t> cudnn_manager::get_work_space_sizes() {
  std::vector<size_t> work_space_sizes;
  for(int i=0; i<m_num_gpus; ++i) {
    work_space_sizes.push_back(get_work_space_size(i));
  }
  return work_space_sizes;
};

size_t cudnn_manager::get_work_space_size(int i) {
  if(i >= m_num_gpus) {
    throw lbann_exception("cudnn_wrapper: tried to access invalid work space size");
  }
  m_work_space_sizes.resize(m_num_gpus, 0);
  if(m_work_space_sizes[i] <= 0) {
    set_maximum_work_space_size(i);
  }
  return m_work_space_sizes[i];
=======
    // Make sure that work spaces are initialized
    for(int i=0; i<m_num_gpus; ++i) {
        get_work_space(i);
    }
    return m_work_spaces;
}

void *cudnn_manager::get_work_space(int i) {
    if(i >= m_num_gpus) {
        throw lbann_exception("cudnn_wrapper: tried to access invalid work space");
    }
    m_work_spaces.resize(m_num_gpus, nullptr);
    if(m_work_spaces[i] == nullptr && m_work_space_sizes[i] > 0) {
        CHECK_CUDA(cudaSetDevice(m_gpus[i]));
        FORCE_CHECK_CUDA(cudaMalloc((void **) &m_work_spaces[i],
                                    m_work_space_sizes[i]));
    }
    return m_work_spaces[i];
}

const std::vector<size_t> cudnn_manager::get_work_space_sizes() const {
    return m_work_space_sizes;
};

size_t cudnn_manager::get_work_space_size(int i) const {
    return m_work_space_sizes.empty() ? 0 : m_work_space_sizes[i];
}

void cudnn_manager::set_work_space_size(int i, size_t size) {
    if(i >= m_num_gpus) {
        throw lbann_exception("cudnn_wrapper: tried to access size of invalid work space");
    }
    m_work_spaces.resize(m_num_gpus, nullptr);
    m_work_space_sizes.resize(m_num_gpus, 0);
    if(m_work_space_sizes[i] != size) {
        m_work_space_sizes[i] = size;
        if(m_work_spaces[i] != nullptr) {
            CHECK_CUDA(cudaSetDevice(m_gpus[i]));
            CHECK_CUDA(cudaFree(m_work_spaces[i]));
        }
        m_work_spaces[i] = nullptr;
    }
>>>>>>> 5869cf6e
}

void cudnn_manager::set_maximum_work_space_size(int i) {
  CHECK_CUDA(cudaSetDevice(m_gpus[i]));

<<<<<<< HEAD
  // Search parameters for work space size
  const double decay_factor = 0.8;
  size_t free_memory, total_memory;
  CHECK_CUDA(cudaSetDevice(m_gpus[i]));  
  CHECK_CUDA(cudaMemGetInfo(&free_memory, &total_memory));

  // Clear work space
  free_work_space(i);

  // Try allocating work spaces until we find a valid size
  auto& work_space = m_work_spaces[i];
  auto& work_space_size = m_work_space_sizes[i];
  work_space = nullptr;
  work_space_size = free_memory * decay_factor;
  while(work_space_size > 0 && work_space == nullptr) {
    const cudaError_t status = cudaMalloc(&work_space, work_space_size);
    if(status != cudaErrorMemoryAllocation) {
      FORCE_CHECK_CUDA(status);
    } else {
      work_space = nullptr;
=======
    // Search parameters for work space size
    const size_t min_work_space_size = 1024;
    const double decay_factor = 0.8;
    size_t free_memory, total_memory;
    CHECK_CUDA(cudaSetDevice(m_gpus[i]));
    CHECK_CUDA(cudaMemGetInfo(&free_memory, &total_memory));

    // Clear work space
    set_work_space_size(i, 0);

    // Try allocating work spaces until we find a valid size
    size_t work_space_size = free_memory;
    void* work_space = nullptr;
    while(work_space_size > min_work_space_size && work_space == nullptr) {
        CHECK_CUDA(cudaSetDevice(m_gpus[i]));
        cudaError_t status = cudaMalloc(&work_space, work_space_size);
        if(status != cudaErrorMemoryAllocation) {
            FORCE_CHECK_CUDA(status);
            m_work_spaces[i] = work_space;
            m_work_space_sizes[i] = work_space_size;
        }
        else {
            work_space = nullptr;
        }
        work_space_size = decay_factor * work_space_size;
>>>>>>> 5869cf6e
    }

}

void cudnn_manager::free_work_space(int i) {
  if(i < 0 || i >= m_num_gpus) {
    throw lbann_exception("cudnn_wrapper: tried to access size of invalid work space");
  }
  if (m_work_spaces[i] != nullptr) {
    CHECK_CUDA(cudaSetDevice(m_gpus[i]));
    CHECK_CUDA(cudaFree(m_work_spaces[i]));
  }
  m_work_spaces[i] = nullptr;
  m_work_space_sizes[i] = 0;
}

void cudnn_manager::free_work_spaces() {
<<<<<<< HEAD
  for(int i=0; i<m_num_gpus; ++i) {
    free_work_space(i);
  }
=======
    for(int i=0; i<m_num_gpus; ++i) {
        set_work_space_size(i, 0);
    }
>>>>>>> 5869cf6e
}

std::vector<DataType*> cudnn_manager::copy(const std::vector<DataType*>& gpu_data,
                                           int height,
                                           int width_per_gpu,
                                           int leading_dim) {
<<<<<<< HEAD
  leading_dim = std::max(leading_dim, height);
  std::vector<DataType*> output_gpu_data;
  if(!gpu_data.empty()) {
    allocate_on_gpus(output_gpu_data, leading_dim, width_per_gpu);
    copy_on_gpus(output_gpu_data, gpu_data, height, width_per_gpu,
                 leading_dim, leading_dim);
  }
  return output_gpu_data;
=======
    free_work_spaces();
    leading_dim = std::max(leading_dim, height);
    std::vector<DataType*> output_gpu_data;
    if(!gpu_data.empty()) {
        allocate_on_gpus(output_gpu_data, leading_dim, width_per_gpu);
        copy_on_gpus(output_gpu_data, gpu_data, height, width_per_gpu,
                     leading_dim, leading_dim);
    }
    return output_gpu_data;
>>>>>>> 5869cf6e
}

void cudnn_manager::pin_matrix(AbsDistMat& mat) {

    // Get local matrix
    Mat& mat_local = mat.Matrix();
    const El::Int local_height = mat.LocalHeight();
    const El::Int local_width = mat.LocalWidth();
    const El::Int height = mat.Height();
    const El::Int width = mat.Width();
    const El::DistData dist_data(mat);
    const DataType* buffer = mat.LockedBuffer();

    // Check that data buffer is unpinned memory
    cudaPointerAttributes buffer_attributes;
    cudaError_t status = cudaPointerGetAttributes(&buffer_attributes, buffer);
    if(status != cudaErrorInvalidValue) {
        FORCE_CHECK_CUDA(status);
        return;
    }

    // clear the error status
    cudaGetLastError();

    // Allocate pinned memory on host
    const size_t buffer_size = local_height * local_width * sizeof(DataType);
    DataType* pinned_buffer;
    FORCE_CHECK_CUDA(cudaMallocHost((void**) &pinned_buffer, buffer_size));
    Mat pinned_mat(local_height, local_width, pinned_buffer, local_height);

    // Copy data to pinned memory
    Copy(mat_local, pinned_mat);
    mat.Empty();

    // Reconfigure matrix around pinned memory
    ElMat* elemental_mat = dynamic_cast<ElMat*>(&mat);
    BlockMat* block_mat = dynamic_cast<BlockMat*>(&mat);
    if(elemental_mat != nullptr) {
        elemental_mat->Attach(height,
                              width,
                              mat.Grid(),
                              dist_data.colAlign,
                              dist_data.rowAlign,
                              pinned_mat,
                              dist_data.root);
    } else if(block_mat != nullptr) {
        block_mat->Attach(height,
                          width,
                          mat.Grid(),
                          dist_data.blockHeight,
                          dist_data.blockWidth,
                          dist_data.colAlign,
                          dist_data.rowAlign,
                          dist_data.colCut,
                          dist_data.rowCut,
                          pinned_mat,
                          dist_data.root);
    } else {
        throw lbann::lbann_exception("cudnn_manager: could not cast AbsDistMat to ElMat or BlockMat");
    }

}

void cudnn_manager::unpin_matrix(AbsDistMat& mat) {

    // Matrix parameters
    const El::Int height = mat.Height();
    const El::Int width = mat.Width();
    const El::DistData dist_data(mat);
    DataType *buffer = mat.Buffer();

    // Check that data buffer is pinned memory on host
    cudaPointerAttributes buffer_attributes;
    cudaError_t status = cudaPointerGetAttributes(&buffer_attributes, buffer);
    if(status == cudaErrorInvalidValue) {
        return;
    }
    if(status != cudaErrorInvalidDevice) {
        FORCE_CHECK_CUDA(status);
    }
    if(buffer_attributes.memoryType != cudaMemoryTypeHost) {
        throw lbann::lbann_exception("cudnn_wrapper: can only unpin host memory");
    }

    // Copy data to unpinned memory
    const Mat mat_local_copy(mat.LockedMatrix());

    // Allocate new memory owned by matrix
    mat.Empty();
    mat.Resize(height, width);
    mat.AlignWith(dist_data);

    // Copy data to new memory
    Mat& mat_local = mat.Matrix();
    El::Copy(mat_local_copy, mat_local);

    // Deallocate pinned memory
    FORCE_CHECK_CUDA(cudaFreeHost(buffer));

}

void cudnn_manager::check_error() {
    synchronize();
    for(int i=0; i<m_num_gpus; ++i) {
        CHECK_CUDA(cudaSetDevice(m_gpus[i]));
        cudaError_t err = cudaGetLastError();
        if (err != cudaSuccess) {
            std::cerr << "CUDA error: " << cudaGetErrorString(err) << "\n";
            cudaDeviceReset();
            throw lbann::lbann_exception("CUDA error");
        }
    }
}

void cudnn_manager::nccl_setup() {

#ifdef LBANN_HAS_NCCL2
    if(m_num_gpus != 1){
        char line[1024];
        sprintf(line, "cudnn_manager: the number of GPUs assigned to process is %d; should be 1", m_num_gpus);
        throw lbann::lbann_exception(line);
    }

    /// Create nccl communicators
    int num_gpus_assigned = m_gpus.size();
    m_nccl_comm.resize(num_gpus_assigned);


    int nProcs = comm->get_procs_per_model();
    int myid = comm->get_rank_in_model();
    int total_num_comms = nProcs*num_gpus_assigned;

    ncclUniqueId ncclId;
    if (myid == 0) {
        NCCLCHECK(ncclGetUniqueId(&ncclId));
    }
    El::mpi::Comm model_comm = comm->get_model_comm();
    MPI_Comm mpicomm = model_comm.comm;

    /**
       Not sure if we can use Elemental's broadcast for new date type 'ncclUniqeId'.
       For that reason, raw MPI_Bcast is used instead.

       El::mpi::Broadcast(&ncclId, 1, 0, model_comm); */

    /// todo@ check if we can use Elemental's broadcast
    MPI_Bcast(&ncclId, sizeof(ncclId), MPI_BYTE, 0, mpicomm);

    if (nProcs == 1) {
        int gpuArray = 0;
        NCCLCHECK(ncclCommInitAll(&(m_nccl_comm[0]), 1, &gpuArray));
    }
    else {
        if(num_gpus_assigned > 1) NCCLCHECK(ncclGroupStart());
        for(int i=0; i<num_gpus_assigned; i++){
            FORCE_CHECK_CUDA(cudaSetDevice(m_gpus[i]));
            NCCLCHECK(ncclCommInitRank(&(m_nccl_comm[i]), total_num_comms, ncclId, num_gpus_assigned*myid+i));
        }
        if(num_gpus_assigned > 1) NCCLCHECK(ncclGroupEnd());

    }

#endif // #ifdef LBANN_HAS_NCCL2
}

void cudnn_manager::nccl_destroy() {
#ifdef LBANN_HAS_NCCL2
    int num_gpus_assigned = m_gpus.size();
    for(int i=0; i<num_gpus_assigned; i++){
        ncclCommDestroy(m_nccl_comm[i]);
    }
#endif // #ifdef LBANN_HAS_NCCL2
}

void print_version() {
    std::cout << "cudnnGetVersion() : " << (int)cudnnGetVersion() << " , "
              << "CUDNN_VERSION from cudnn.h : " << CUDNN_VERSION
              << std::endl;
}

cudnnDataType_t get_cudnn_data_type() {
    switch(sizeof(DataType)) {
    case 2:
        return CUDNN_DATA_HALF;
    case 4:
        return CUDNN_DATA_FLOAT;
    case 8:
        return CUDNN_DATA_DOUBLE;
    default:
        throw lbann::lbann_exception("cudnn_wrapper: invalid data type for cuDNN");
    }
}

<<<<<<< HEAD
void cudnn::set_tensor_cudnn_desc(cudnnTensorDescriptor_t& desc,
                                  int num_samples,
                                  const std::vector<int>& sample_dims,
                                  int sample_stride) {

  // Create tensor descriptor if needed
  if (desc == nullptr) {
    CHECK_CUDNN(cudnnCreateTensorDescriptor(&desc));
  }

  // Determine tensor dimensions
  // Note: cuDNN tensors should have at least 4 dimension
  std::vector<int> dims = sample_dims;
  while (dims.size() < 3) {
    dims.insert(dims.begin(), 1);
  }
  dims.insert(dims.begin(), num_samples);

  // Determine tensor strides
  std::vector<int> strides(dims.size());
  strides.back() = 1;
  for(int i = dims.size() - 1; i > 0; --i) {
    strides[i-1] = strides[i] * dims[i];
  }
  strides.front() = std::max(strides.front(), sample_stride);
=======
void set_tensor_cudnn_desc(cudnnTensorDescriptor_t& desc,
                           int num_samples,
                           const std::vector<int>& sample_dims) {

    // Create tensor descriptor if needed
    if(desc == nullptr) {
        CHECK_CUDNN(cudnnCreateTensorDescriptor(&desc));
    }

    // Determine tensor dimensions
    // Note: cuDNN tensors should have at least 4 dimension
    std::vector<int> dims = sample_dims;
    dims.insert(dims.begin(), num_samples);
    while(dims.size() < 4) {
        dims.push_back(1);
    }

    // Determine tensor strides
    std::vector<int> strides(dims.size());
    strides.back() = 1;
    for(int i=dims.size()-1; i>0; --i) {
        strides[i-1] = strides[i] * dims[i];
    }
>>>>>>> 5869cf6e

    // Set cuDNN tensor descriptor
    CHECK_CUDNN(cudnnSetTensorNdDescriptor(desc,
                                           get_cudnn_data_type(),
                                           dims.size(),
                                           dims.data(),
                                           strides.data()));

}

void copy_tensor_cudnn_desc(const cudnnTensorDescriptor_t& src,
                            cudnnTensorDescriptor_t& dst) {

    // Create or destroy descriptor if needed
    if(src != nullptr && dst == nullptr) {
        CHECK_CUDNN(cudnnCreateTensorDescriptor(&dst));
    }
    else if(src == nullptr && dst != nullptr) {
        CHECK_CUDNN(cudnnDestroyTensorDescriptor(dst));
        dst = nullptr;
    }

    // Copy descriptor data if needed
    if(src != nullptr) {
        cudnnDataType_t data_type;
        int num_dims;
        CHECK_CUDNN(cudnnGetTensorNdDescriptor(src,
                                               0,
                                               &data_type,
                                               &num_dims,
                                               nullptr,
                                               nullptr));
        std::vector<int> dims(num_dims), strides(num_dims);
        CHECK_CUDNN(cudnnGetTensorNdDescriptor(src,
                                               num_dims,
                                               &data_type,
                                               &num_dims,
                                               dims.data(),
                                               strides.data()));
        CHECK_CUDNN(cudnnSetTensorNdDescriptor(dst,
                                               data_type,
                                               num_dims,
                                               dims.data(),
                                               strides.data()));
    }

}

void copy_kernel_cudnn_desc(const cudnnFilterDescriptor_t& src,
                            cudnnFilterDescriptor_t& dst) {

    // Create or destroy descriptor if needed
    if(src != nullptr && dst == nullptr) {
        CHECK_CUDNN(cudnnCreateFilterDescriptor(&dst));
    }
    else if(src == nullptr && dst != nullptr) {
        CHECK_CUDNN(cudnnDestroyFilterDescriptor(dst));
        dst = nullptr;
    }

    // Copy descriptor data if needed
    if(src != nullptr) {
        cudnnDataType_t data_type;
        cudnnTensorFormat_t format;
        int num_dims;
        CHECK_CUDNN(cudnnGetFilterNdDescriptor(src,
                                               0,
                                               &data_type,
                                               &format,
                                               &num_dims,
                                               nullptr));
        std::vector<int> dims(num_dims);
        CHECK_CUDNN(cudnnGetFilterNdDescriptor(src,
                                               num_dims,
                                               &data_type,
                                               &format,
                                               &num_dims,
                                               dims.data()));
        CHECK_CUDNN(cudnnSetFilterNdDescriptor(dst,
                                               data_type,
                                               format,
                                               num_dims,
                                               dims.data()));
    }

}

void copy_convolution_cudnn_desc(const cudnnConvolutionDescriptor_t& src,
                                 cudnnConvolutionDescriptor_t& dst) {

    // Create or destroy descriptor if needed
    if(src != nullptr && dst == nullptr) {
        CHECK_CUDNN(cudnnCreateConvolutionDescriptor(&dst));
    }
    else if(src == nullptr && dst != nullptr) {
        CHECK_CUDNN(cudnnDestroyConvolutionDescriptor(dst));
        dst = nullptr;
    }

    // Copy descriptor data if needed
    if(src != nullptr) {
        cudnnConvolutionMode_t mode;
        cudnnDataType_t data_type;
        int num_dims;
        CHECK_CUDNN(cudnnGetConvolutionNdDescriptor(src,
                                                    0,
                                                    &num_dims,
                                                    nullptr,
                                                    nullptr,
                                                    nullptr,
                                                    &mode,
                                                    &data_type));
        std::vector<int> pads(num_dims), strides(num_dims), upscales(num_dims);
        CHECK_CUDNN(cudnnGetConvolutionNdDescriptor(src,
                                                    num_dims,
                                                    &num_dims,
                                                    pads.data(),
                                                    strides.data(),
                                                    upscales.data(),
                                                    &mode,
                                                    &data_type));
        CHECK_CUDNN(cudnnSetConvolutionNdDescriptor(dst,
                                                    num_dims,
                                                    pads.data(),
                                                    strides.data(),
                                                    upscales.data(),
                                                    mode,
                                                    data_type));
    }

}

void copy_pooling_cudnn_desc(const cudnnPoolingDescriptor_t& src,
                             cudnnPoolingDescriptor_t& dst) {

    // Create or destroy descriptor if needed
    if(src != nullptr && dst == nullptr) {
        CHECK_CUDNN(cudnnCreatePoolingDescriptor(&dst));
    }
    else if(src == nullptr && dst != nullptr) {
        CHECK_CUDNN(cudnnDestroyPoolingDescriptor(dst));
        dst = nullptr;
    }

    // Copy descriptor data if needed
    if(src != nullptr) {
        cudnnPoolingMode_t mode;
        cudnnNanPropagation_t nan_propagation;
        int num_dims;
        CHECK_CUDNN(cudnnGetPoolingNdDescriptor(src,
                                                0,
                                                &mode,
                                                &nan_propagation,
                                                &num_dims,
                                                nullptr,
                                                nullptr,
                                                nullptr));
        std::vector<int> dims(num_dims), pads(num_dims), strides(num_dims);
        CHECK_CUDNN(cudnnGetPoolingNdDescriptor(src,
                                                0,
                                                &mode,
                                                &nan_propagation,
                                                &num_dims,
                                                dims.data(),
                                                pads.data(),
                                                strides.data()));
        CHECK_CUDNN(cudnnSetPoolingNdDescriptor(dst,
                                                mode,
                                                nan_propagation,
                                                num_dims,
                                                dims.data(),
                                                pads.data(),
                                                strides.data()));
    }

}

void copy_activation_cudnn_desc(const cudnnActivationDescriptor_t& src,
                                cudnnActivationDescriptor_t& dst) {

    // Create or destroy descriptor if needed
    if(src != nullptr && dst == nullptr) {
        CHECK_CUDNN(cudnnCreateActivationDescriptor(&dst));
    }
    else if(src == nullptr && dst != nullptr) {
        CHECK_CUDNN(cudnnDestroyActivationDescriptor(dst));
        dst = nullptr;
    }

    // Copy descriptor data if needed
    if(src != nullptr) {
        cudnnActivationMode_t mode;
        cudnnNanPropagation_t nan_propagation;
        double relu_ceiling;
        CHECK_CUDNN(cudnnGetActivationDescriptor(src,
                                                 &mode,
                                                 &nan_propagation,
                                                 &relu_ceiling));
        CHECK_CUDNN(cudnnSetActivationDescriptor(dst,
                                                 mode,
                                                 nan_propagation,
                                                 relu_ceiling));
    }

}

void copy_lrn_cudnn_desc(const cudnnLRNDescriptor_t& src,
                         cudnnLRNDescriptor_t& dst) {

    // Create or destroy descriptor if needed
    if(src != nullptr && dst == nullptr) {
        CHECK_CUDNN(cudnnCreateLRNDescriptor(&dst));
    }
    else if(src == nullptr && dst != nullptr) {
        CHECK_CUDNN(cudnnDestroyLRNDescriptor(dst));
        dst = nullptr;
    }

    // Copy descriptor data if needed
    if(src != nullptr) {
        unsigned n;
        double alpha, beta, k;
        CHECK_CUDNN(cudnnGetLRNDescriptor(src, &n, &alpha, &beta, &k));
        CHECK_CUDNN(cudnnSetLRNDescriptor(dst, n, alpha, beta, k));
    }

}

<<<<<<< HEAD
=======
}// namespace cudnn
}// namespace lbann
>>>>>>> 5869cf6e
#endif // #ifdef LBANN_HAS_CUDNN<|MERGE_RESOLUTION|>--- conflicted
+++ resolved
@@ -373,8 +373,6 @@
 void cudnn_manager::cudnn_manager::allocate_on_gpus(std::vector<DataType *>& gpu_data,
                                                     int height,
                                                     int width_per_gpu) {
-
-<<<<<<< HEAD
   
   // Check that list of pointers is valid
   if(!gpu_data.empty()) {
@@ -421,59 +419,11 @@
 
   // Set entries to zero
   clear_on_gpus(gpu_data, height, width_per_gpu);
-=======
-    // Free work spaces
-    free_work_spaces();
-
-    if(!gpu_data.empty()) {
-        // Check that list of pointers has valid number of entries
-        if((int) gpu_data.size() != m_num_gpus) {
-            throw lbann_exception("cudnn_wrapper: number of GPU memory pointers doesn't match number of GPUs");
-        }
-        // Check that list of pointers only contains null pointers
-        for(int i=0; i<m_num_gpus; ++i) {
-            if(gpu_data[i] != nullptr) {
-                throw lbann_exception("cudnn_wrapper: overwriting non-null pointer with newly allocated GPU memory");
-            }
-        }
-    }
-
-    // Allocate GPU memory
-    gpu_data.resize(m_num_gpus, nullptr);
-    for(int i=0; i<m_num_gpus; ++i) {
-        if(height*width_per_gpu > 0) {
-            FORCE_CHECK_CUDA(cudaSetDevice(m_gpus[i]));
-            size_t size = height*width_per_gpu*sizeof(DataType);
-            cudaError_t status = cudaMalloc((void **) &gpu_data[i], size);
-
-            // Check that allocation is successful
-            if(status == cudaErrorMemoryAllocation) {
-                size_t free_memory, total_memory;
-                CHECK_CUDA(cudaMemGetInfo(&free_memory, &total_memory));
-                std::stringstream err;
-                err << __FILE__ << " " << __LINE__ << " :: "
-                    << "could not allocate GPU memory on GPU " << m_gpus[i] << " "
-                    << "(" << size << " bytes requested, "
-                    << free_memory << " bytes available, "
-                    << total_memory << " bytes total)";
-                throw lbann_exception(err.str());
-            } else {
-                FORCE_CHECK_CUDA(status);
-            }
-
-        }
-
-    }
-
-    // Set entries to zero
-    clear_on_gpus(gpu_data, height, width_per_gpu);
->>>>>>> 5869cf6e
 
 }
 
 void cudnn_manager::cudnn_manager::deallocate_on_gpus(std::vector<DataType *>& gpu_data) {
 
-<<<<<<< HEAD
   // Stop early if deallocation is not needed
   bool deallocation_needed = false;
   if(gpu_data.empty()) {
@@ -499,33 +449,6 @@
     FORCE_CHECK_CUDA(cudaFree(gpu_data[i]));
   }
   gpu_data.clear();
-=======
-    // Free work spaces
-    free_work_spaces();
-
-    // Stop if list of pointers is empty
-    if(gpu_data.empty()) {
-        return;
-    }
-
-#ifdef LBANN_DEBUG
-    // Ensure that gpu_data has right dimensions
-    if((int) gpu_data.size() != m_num_gpus) {
-        throw lbann_exception("cudnn_wrapper: number of GPU memory pointers doesn't match number of GPUs");
-    }
-#endif // #ifdef LBANN_DEBUG
-
-    // Deallocate GPU memory
-    for(int i=0; i<m_num_gpus; ++i) {
-        if(gpu_data[i] != nullptr) {
-            FORCE_CHECK_CUDA(cudaSetDevice(m_gpus[i]));
-            FORCE_CHECK_CUDA(cudaFree(gpu_data[i]));
-        }
-    }
-
-    // Clear list of GPU memory pointers
-    gpu_data.clear();
->>>>>>> 5869cf6e
 
 }
 
@@ -534,7 +457,6 @@
                                                 int height,
                                                 int width,
                                                 int leading_dim) {
-<<<<<<< HEAD
   CHECK_CUDA(cudaSetDevice(m_gpus[i]));
   leading_dim = std::max(leading_dim, height);
   if (height <= 0 || width <= 0) { return; }
@@ -552,25 +474,6 @@
                                  width,
                                  m_streams[i]));
   }
-=======
-    CHECK_CUDA(cudaSetDevice(m_gpus[i]));
-    leading_dim = std::max(leading_dim, height);
-    if (height == 0 || width == 0) { return; }
-    else if (leading_dim == height) {
-        CHECK_CUDA(cudaMemsetAsync(gpu_data,
-                                   0,
-                                   height * width * sizeof(DataType),
-                                   m_streams[i]));
-    }
-    else {
-        CHECK_CUDA(cudaMemset2DAsync(gpu_data,
-                                     leading_dim * sizeof(DataType),
-                                     0,
-                                     height * sizeof(DataType),
-                                     width,
-                                     m_streams[i]));
-    }
->>>>>>> 5869cf6e
 }
 
 void cudnn_manager::cudnn_manager::copy_to_gpu(int i,
@@ -607,7 +510,6 @@
                                                  Mat& cpu_data,
                                                  const DataType* gpu_data,
                                                  int gpu_data_leading_dim) {
-<<<<<<< HEAD
 
   CHECK_CUDA(cudaSetDevice(m_gpus[i]));
   const int height = cpu_data.Height();
@@ -633,32 +535,6 @@
                                  cudaMemcpyDeviceToHost,
                                  m_streams[i]));
   }
-=======
-    CHECK_CUDA(cudaSetDevice(m_gpus[i]));
-    const int height = cpu_data.Height();
-    const int width = cpu_data.Width();
-    gpu_data_leading_dim = std::max(gpu_data_leading_dim, height);
-    const int cpu_data_leading_dim = cpu_data.LDim();
-    if (height == 0 || width == 0) { return; }
-    else if (gpu_data_leading_dim == height
-             && cpu_data_leading_dim == height) {
-        CHECK_CUDA(cudaMemcpyAsync(cpu_data.Buffer(),
-                                   gpu_data,
-                                   height * width * sizeof(DataType),
-                                   cudaMemcpyDeviceToHost,
-                                   m_streams[i]));
-    }
-    else {
-        CHECK_CUDA(cudaMemcpy2DAsync(cpu_data.Buffer(),
-                                     cpu_data.LDim() * sizeof(DataType),
-                                     gpu_data,
-                                     gpu_data_leading_dim * sizeof(DataType),
-                                     height * sizeof(DataType),
-                                     width,
-                                     cudaMemcpyDeviceToHost,
-                                     m_streams[i]));
-    }
->>>>>>> 5869cf6e
 }
 
 void cudnn_manager::cudnn_manager::clear_on_gpus(std::vector<DataType *>& gpu_data,
@@ -748,25 +624,15 @@
     const int height = cpu_data.Height();
     const int width = cpu_data.Width();
 
-<<<<<<< HEAD
-  // Perform memory transfer on each GPU
-  for(int i=0; i<m_num_gpus; ++i) {
-    const int first_pos = std::min(i * width_per_gpu, width);
-    const int last_pos = std::min((i+1) * width_per_gpu, width);
-    if (first_pos < last_pos) {
-      const auto& cpu_data_view = El::LockedView(cpu_data, El::ALL, El::IR(first_pos, last_pos));
-      copy_to_gpu(i, gpu_data[i], cpu_data_view, gpu_data_leading_dim);
-    }
-  }
-=======
     // Perform memory transfer on each GPU
     for(int i=0; i<m_num_gpus; ++i) {
         const int first_pos = std::min(i * width_per_gpu, width);
         const int last_pos = std::min((i+1) * width_per_gpu, width);
-        const Mat cpu_data_view = cpu_data(El::ALL, El::IR(first_pos, last_pos));
-        copy_to_gpu(i, gpu_data[i], cpu_data_view, gpu_data_leading_dim);
-    }
->>>>>>> 5869cf6e
+        if (first_pos < last_pos) {
+            const auto& cpu_data_view = El::LockedView(cpu_data, El::ALL, El::IR(first_pos, last_pos));
+            copy_to_gpu(i, gpu_data[i], cpu_data_view, gpu_data_leading_dim);
+        }
+    }
 
     // Clear unused columns
     clear_unused_columns_on_gpus(gpu_data,
@@ -782,31 +648,19 @@
                                                     const std::vector<DataType *>& gpu_data,
                                                     int width_per_gpu,
                                                     int gpu_data_leading_dim) {
-
-    // Check inputs
     if (gpu_data.empty()) {
         throw lbann_exception("cudnn_wrapper: attempted to gather from GPUs before allocating GPU memory");
     }
 
-<<<<<<< HEAD
-  const int width = cpu_data.Width();
-  for(int i=0; i<m_num_gpus; ++i) {
-    const int first_pos = std::min(i * width_per_gpu, width);
-    const int last_pos = std::min((i+1) * width_per_gpu, width);
-    if (first_pos < last_pos) {
-      auto&& cpu_data_view = El::View(cpu_data, El::ALL, El::IR(first_pos, last_pos));
-      copy_from_gpu(i, cpu_data_view, gpu_data[i], gpu_data_leading_dim);
-    }
-  }
-=======
     const int width = cpu_data.Width();
     for(int i=0; i<m_num_gpus; ++i) {
         const int first_pos = std::min(i * width_per_gpu, width);
         const int last_pos = std::min((i+1) * width_per_gpu, width);
-        Mat cpu_data_view = cpu_data(El::ALL, El::IR(first_pos, last_pos));
-        copy_from_gpu(i, cpu_data_view, gpu_data[i], gpu_data_leading_dim);
-    }
->>>>>>> 5869cf6e
+        if (first_pos < last_pos) {
+            auto&& cpu_data_view = El::View(cpu_data, El::ALL, El::IR(first_pos, last_pos));
+            copy_from_gpu(i, cpu_data_view, gpu_data[i], gpu_data_leading_dim);
+        }
+    }
 }
 
 void cudnn_manager::cudnn_manager::broadcast_to_gpus(std::vector<DataType *>& gpu_data,
@@ -925,7 +779,6 @@
 }
 
 std::vector<void *> cudnn_manager::get_work_spaces() {
-<<<<<<< HEAD
   std::vector<void *> work_spaces;
   for(int i=0; i<m_num_gpus; ++i) {
     work_spaces.push_back(get_work_space(i));
@@ -968,105 +821,33 @@
     set_maximum_work_space_size(i);
   }
   return m_work_space_sizes[i];
-=======
-    // Make sure that work spaces are initialized
-    for(int i=0; i<m_num_gpus; ++i) {
-        get_work_space(i);
-    }
-    return m_work_spaces;
-}
-
-void *cudnn_manager::get_work_space(int i) {
-    if(i >= m_num_gpus) {
-        throw lbann_exception("cudnn_wrapper: tried to access invalid work space");
-    }
-    m_work_spaces.resize(m_num_gpus, nullptr);
-    if(m_work_spaces[i] == nullptr && m_work_space_sizes[i] > 0) {
-        CHECK_CUDA(cudaSetDevice(m_gpus[i]));
-        FORCE_CHECK_CUDA(cudaMalloc((void **) &m_work_spaces[i],
-                                    m_work_space_sizes[i]));
-    }
-    return m_work_spaces[i];
-}
-
-const std::vector<size_t> cudnn_manager::get_work_space_sizes() const {
-    return m_work_space_sizes;
-};
-
-size_t cudnn_manager::get_work_space_size(int i) const {
-    return m_work_space_sizes.empty() ? 0 : m_work_space_sizes[i];
-}
-
-void cudnn_manager::set_work_space_size(int i, size_t size) {
-    if(i >= m_num_gpus) {
-        throw lbann_exception("cudnn_wrapper: tried to access size of invalid work space");
-    }
-    m_work_spaces.resize(m_num_gpus, nullptr);
-    m_work_space_sizes.resize(m_num_gpus, 0);
-    if(m_work_space_sizes[i] != size) {
-        m_work_space_sizes[i] = size;
-        if(m_work_spaces[i] != nullptr) {
-            CHECK_CUDA(cudaSetDevice(m_gpus[i]));
-            CHECK_CUDA(cudaFree(m_work_spaces[i]));
-        }
-        m_work_spaces[i] = nullptr;
-    }
->>>>>>> 5869cf6e
 }
 
 void cudnn_manager::set_maximum_work_space_size(int i) {
-  CHECK_CUDA(cudaSetDevice(m_gpus[i]));
-
-<<<<<<< HEAD
-  // Search parameters for work space size
-  const double decay_factor = 0.8;
-  size_t free_memory, total_memory;
-  CHECK_CUDA(cudaSetDevice(m_gpus[i]));  
-  CHECK_CUDA(cudaMemGetInfo(&free_memory, &total_memory));
-
-  // Clear work space
-  free_work_space(i);
-
-  // Try allocating work spaces until we find a valid size
-  auto& work_space = m_work_spaces[i];
-  auto& work_space_size = m_work_space_sizes[i];
-  work_space = nullptr;
-  work_space_size = free_memory * decay_factor;
-  while(work_space_size > 0 && work_space == nullptr) {
-    const cudaError_t status = cudaMalloc(&work_space, work_space_size);
-    if(status != cudaErrorMemoryAllocation) {
-      FORCE_CHECK_CUDA(status);
-    } else {
-      work_space = nullptr;
-=======
+    CHECK_CUDA(cudaSetDevice(m_gpus[i]));
+
     // Search parameters for work space size
-    const size_t min_work_space_size = 1024;
     const double decay_factor = 0.8;
     size_t free_memory, total_memory;
-    CHECK_CUDA(cudaSetDevice(m_gpus[i]));
+    CHECK_CUDA(cudaSetDevice(m_gpus[i]));  
     CHECK_CUDA(cudaMemGetInfo(&free_memory, &total_memory));
 
     // Clear work space
-    set_work_space_size(i, 0);
+    free_work_space(i);
 
     // Try allocating work spaces until we find a valid size
-    size_t work_space_size = free_memory;
-    void* work_space = nullptr;
-    while(work_space_size > min_work_space_size && work_space == nullptr) {
-        CHECK_CUDA(cudaSetDevice(m_gpus[i]));
-        cudaError_t status = cudaMalloc(&work_space, work_space_size);
+    auto& work_space = m_work_spaces[i];
+    auto& work_space_size = m_work_space_sizes[i];
+    work_space = nullptr;
+    work_space_size = free_memory * decay_factor;
+    while(work_space_size > 0 && work_space == nullptr) {
+        const cudaError_t status = cudaMalloc(&work_space, work_space_size);
         if(status != cudaErrorMemoryAllocation) {
             FORCE_CHECK_CUDA(status);
-            m_work_spaces[i] = work_space;
-            m_work_space_sizes[i] = work_space_size;
-        }
-        else {
+        } else {
             work_space = nullptr;
         }
-        work_space_size = decay_factor * work_space_size;
->>>>>>> 5869cf6e
-    }
-
+    }
 }
 
 void cudnn_manager::free_work_space(int i) {
@@ -1082,32 +863,15 @@
 }
 
 void cudnn_manager::free_work_spaces() {
-<<<<<<< HEAD
-  for(int i=0; i<m_num_gpus; ++i) {
-    free_work_space(i);
-  }
-=======
     for(int i=0; i<m_num_gpus; ++i) {
-        set_work_space_size(i, 0);
-    }
->>>>>>> 5869cf6e
+        free_work_space(i);
+    }
 }
 
 std::vector<DataType*> cudnn_manager::copy(const std::vector<DataType*>& gpu_data,
                                            int height,
                                            int width_per_gpu,
                                            int leading_dim) {
-<<<<<<< HEAD
-  leading_dim = std::max(leading_dim, height);
-  std::vector<DataType*> output_gpu_data;
-  if(!gpu_data.empty()) {
-    allocate_on_gpus(output_gpu_data, leading_dim, width_per_gpu);
-    copy_on_gpus(output_gpu_data, gpu_data, height, width_per_gpu,
-                 leading_dim, leading_dim);
-  }
-  return output_gpu_data;
-=======
-    free_work_spaces();
     leading_dim = std::max(leading_dim, height);
     std::vector<DataType*> output_gpu_data;
     if(!gpu_data.empty()) {
@@ -1116,7 +880,6 @@
                      leading_dim, leading_dim);
     }
     return output_gpu_data;
->>>>>>> 5869cf6e
 }
 
 void cudnn_manager::pin_matrix(AbsDistMat& mat) {
@@ -1310,57 +1073,31 @@
     }
 }
 
-<<<<<<< HEAD
-void cudnn::set_tensor_cudnn_desc(cudnnTensorDescriptor_t& desc,
-                                  int num_samples,
-                                  const std::vector<int>& sample_dims,
-                                  int sample_stride) {
-
-  // Create tensor descriptor if needed
-  if (desc == nullptr) {
-    CHECK_CUDNN(cudnnCreateTensorDescriptor(&desc));
-  }
-
-  // Determine tensor dimensions
-  // Note: cuDNN tensors should have at least 4 dimension
-  std::vector<int> dims = sample_dims;
-  while (dims.size() < 3) {
-    dims.insert(dims.begin(), 1);
-  }
-  dims.insert(dims.begin(), num_samples);
-
-  // Determine tensor strides
-  std::vector<int> strides(dims.size());
-  strides.back() = 1;
-  for(int i = dims.size() - 1; i > 0; --i) {
-    strides[i-1] = strides[i] * dims[i];
-  }
-  strides.front() = std::max(strides.front(), sample_stride);
-=======
 void set_tensor_cudnn_desc(cudnnTensorDescriptor_t& desc,
                            int num_samples,
-                           const std::vector<int>& sample_dims) {
+                           const std::vector<int>& sample_dims,
+                           int sample_stride) {
 
     // Create tensor descriptor if needed
-    if(desc == nullptr) {
+    if (desc == nullptr) {
         CHECK_CUDNN(cudnnCreateTensorDescriptor(&desc));
     }
 
     // Determine tensor dimensions
     // Note: cuDNN tensors should have at least 4 dimension
     std::vector<int> dims = sample_dims;
+    while (dims.size() < 3) {
+        dims.insert(dims.begin(), 1);
+    }
     dims.insert(dims.begin(), num_samples);
-    while(dims.size() < 4) {
-        dims.push_back(1);
-    }
 
     // Determine tensor strides
     std::vector<int> strides(dims.size());
     strides.back() = 1;
-    for(int i=dims.size()-1; i>0; --i) {
+    for(int i = dims.size() - 1; i > 0; --i) {
         strides[i-1] = strides[i] * dims[i];
     }
->>>>>>> 5869cf6e
+    strides.front() = std::max(strides.front(), sample_stride);
 
     // Set cuDNN tensor descriptor
     CHECK_CUDNN(cudnnSetTensorNdDescriptor(desc,
@@ -1589,9 +1326,6 @@
 
 }
 
-<<<<<<< HEAD
-=======
 }// namespace cudnn
 }// namespace lbann
->>>>>>> 5869cf6e
 #endif // #ifdef LBANN_HAS_CUDNN