--- conflicted
+++ resolved
@@ -548,7 +548,29 @@
   message MiniBatchIndex {}
   message MiniBatchSize {}
 
-<<<<<<< HEAD
+  // Get index of maximum-value tensor entry
+  //
+  // Expects a 1-D input tensor. If multiple entries have the same
+  // maximum value, outputs the index of the first one.
+  message Argmax {}
+
+  // Get index of minimum-value tensor entry
+  //
+  // Expects a 1-D input tensor. If multiple entries have the same
+  // minimum value, outputs the index of the first one.
+  message Argmin {}
+
+  // Convert index to a one-hot vector
+  //
+  // Expects a scalar input tensor and outputs a 1-D output tensor.
+  // The input is interpreted as an index, and output entries are one
+  // if they correspond to that index and zero otherwise. If the input
+  // is outside [0,size), then the output is all zeros.
+  message OneHot {
+    // Size of one-hot vector
+    int64 size = 1;
+  }
+
   //========================================================================
   // Parallel strategies for model-parallelism
   //========================================================================
@@ -568,31 +590,7 @@
     int64 procs_per_replica = 12;
     int64 depth_groups = 13; // The depth fields will be ignored if num_dims < 4.
     int64 depth_splits = 14;
-=======
-  // Get index of maximum-value tensor entry
-  //
-  // Expects a 1-D input tensor. If multiple entries have the same
-  // maximum value, outputs the index of the first one.
-  message Argmax {}
-
-  // Get index of minimum-value tensor entry
-  //
-  // Expects a 1-D input tensor. If multiple entries have the same
-  // minimum value, outputs the index of the first one.
-  message Argmin {}
-
-  // Convert index to a one-hot vector
-  //
-  // Expects a scalar input tensor and outputs a 1-D output tensor.
-  // The input is interpreted as an index, and output entries are one
-  // if they correspond to that index and zero otherwise. If the input
-  // is outside [0,size), then the output is all zeros.
-  message OneHot {
-    // Size of one-hot vector
-    int64 size = 1;
->>>>>>> 939670f8
-  }
-
+  }
 }// message Layer
 
 //note: I'd like to put this enum inside of Layer, but if I do the enum values
