#include "lbann/proto/proto_common.hpp"

#include "lbann/lbann.hpp"
#include "lbann/base.hpp"
#include "lbann/comm.hpp"
#include "lbann/proto/init_image_data_readers.hpp"

#include <google/protobuf/io/coded_stream.h>
#include <google/protobuf/io/zero_copy_stream_impl.h>
#include <google/protobuf/text_format.h>

#include <unordered_map>
#include <unordered_set>
#include <sys/stat.h>

using namespace lbann;

bool has_motifs(lbann_comm *comm, const lbann_data::LbannPB& p) {
  bool master = comm->am_world_master();
  if (master) std::cout << "starting has_motifs\n";
  const lbann_data::Model& m = p.model();
  const int num_layers = m.layer_size();
  for (int j=0; j<num_layers; j++) {
    const lbann_data::Layer& layer = m.layer(j);
    if (layer.has_motif_layer()) {
      return true;
    }
  }
  return false;
}

void expand_motifs(lbann_comm *comm, lbann_data::LbannPB& pb) {
  bool master = comm->am_world_master();
  if (master) std::cout << "starting expand_motifs\n";
  const lbann_data::MotifDefinitions& m = pb.motif_definitions();
  const int num_motifs = m.motif_size();
  for (int j=0; j<num_motifs; j++) {
  }
}

<<<<<<< HEAD
=======

void setup_pointers(
  std::vector<lbann_data::Layer> &proto_layers,
  lbann::model *model,
  bool master)
{
  for (size_t i=0; i<proto_layers.size(); i++) {
    std::string layer_name = model_layer_names[i];
    Layer *layer = model_layers[layer_name];

    std::stringstream err;

    // Set layer parents
    {
      std::string name;
      std::stringstream ss(proto_layers[i].parents());
      while (ss >> name) {
        if (master and not layer_is_in_model(name)) {
          err << __FILE__ << " " << __LINE__ << " :: "
              << "could not find parent layer " << name;
          throw lbann_exception(err.str());
        }
        Layer *parent_layer = model_layers[name];
        layer->add_parent_layer(parent_layer);
      }
      if (ss.bad()) {
        err << __FILE__ << " " << __LINE__ << " :: "
            << "could not parse " << proto_layers[i].parents();
        throw lbann_exception(err.str());
      }
    }

    // Set layer children
    {
      std::string name;
      std::stringstream ss(proto_layers[i].children());
      while (ss >> name) {
        if (master and not layer_is_in_model(name)) {
          err << __FILE__ << " " << __LINE__ << " :: "
              << "could not find child layer " << name;
          throw lbann_exception(err.str());
        }
        Layer *child_layer = model_layers[name];
        layer->add_child_layer(child_layer);
      }
      if (ss.bad()) {
        err << __FILE__ << " " << __LINE__ << " :: "
            << "could not parse " << proto_layers[i].children();
        throw lbann_exception(err.str());
      }
    }

    // Set a target layer's paired input layer
    if (dynamic_cast<generic_target_layer*>(layer) != nullptr) {
      auto *target = dynamic_cast<generic_target_layer*>(layer);

      std::string name;

      // Get input layer name
      if (proto_layers[i].has_target()) {
        name = proto_layers[i].target().paired_input_layer();
      }
      if (name.empty()) {
        for (auto& other_layer : model_layers) {
          if (dynamic_cast<generic_input_layer*>(other_layer.second) != nullptr) {
            name = other_layer.first;
            break;
          }
        }
      }
      if (master and (name.empty() or not layer_is_in_model(name))) {
        err << __FILE__ << " " << __LINE__ << " :: "
            << "could not find paired input layer for target layer";
        throw lbann_exception(err.str());
      }

      // Set input layer
      auto *input = dynamic_cast<generic_input_layer*>(model_layers[name]);
      if(master and (target->is_for_regression() != input->is_for_regression())) {
        err << __FILE__ << " " << __LINE__ << " :: "
            << "target layer and its paired input layer are not consistent regarding regression/classification";
        throw lbann_exception(err.str());
      }
      target->set_paired_input_layer(input);

    }

    // Set a reconstruction layer's original layer
    if (proto_layers[i].has_reconstruction()) {

      std::string name;

      // Get original layer name
      name = proto_layers[i].reconstruction().original_layer();
      if (name.empty()) {
        for (auto& other_layer : model_layers) {
          if (dynamic_cast<generic_input_layer*>(other_layer.second) != nullptr) {
            name = other_layer.first;
            break;
          }
        }
      }
      if (master and (name.empty() or not layer_is_in_model(name))) {
        err << __FILE__ << " " << __LINE__ << " :: "
            << "could not find original layer for reconstruction layer";
        throw lbann_exception(err.str());
      }

      // Set original layer
      Layer *original_layer = model_layers[name];
      if (dynamic_cast<reconstruction_layer<data_layout::MODEL_PARALLEL>*>(layer)) {
        auto *reconstruction
          = dynamic_cast<reconstruction_layer<data_layout::MODEL_PARALLEL>*>(layer);
        reconstruction->set_original_layer(original_layer);
      }
      if (dynamic_cast<reconstruction_layer<data_layout::DATA_PARALLEL>*>(layer)) {
        auto *reconstruction
          = dynamic_cast<reconstruction_layer<data_layout::DATA_PARALLEL>*>(layer);
        reconstruction->set_original_layer(original_layer);
      }

    }

  }
}

lbann_callback_imcomm::comm_type get_comm_type(const std::string &s, bool master)
{
  if (s == "none") {
    return lbann_callback_imcomm::comm_type::NONE;
  } else if (s == "normal") {
    return lbann_callback_imcomm::comm_type::NORMAL;
  } else if (s == "onebit_quantization") {
    return lbann_callback_imcomm::comm_type::ONEBIT_QUANTIZATION;
  } else if (s == "thresh_quantization") {
    return lbann_callback_imcomm::comm_type::THRESH_QUANTIZATION;
  } else if (s == "adaptive_quantization") {
    return lbann_callback_imcomm::comm_type::ADAPTIVE_QUANTIZATION;
  } else {
    if (master) {
      std::stringstream err;
      err << __FILE__ << " " <<__LINE__
          << " :: unkown comm_type: " << s
          << " should be one of: none, normal, onebit_quantization, thresh_quantization, adaptive_quantization";
      throw lbann_exception(err.str());
    } else {
      return lbann_callback_imcomm::comm_type::NONE; //keep compiler happy, and have only one proc throw exception
    }
  }
}

pool_mode get_pool_mode(const std::string& s, bool master)
{
  if (s == "max") {
    return pool_mode::max;
  } else if (s == "average") {
    return pool_mode::average;
  } else if (s == "average_no_pad") {
    return pool_mode::average_no_pad;
  } else {
    if (master) {
      std::stringstream err;
      err << __FILE__ << " " <<__LINE__
          << " :: unkown pool_mode: " << s
          << " should be one of: max, average, average_no_pad";
      throw lbann_exception(err.str());
    } else {
    return pool_mode::max; //keep compiler happy, and have only one proc throw exception
    }
  }
}

inline data_layout get_data_layout(const std::string& s)
{
  if (s == "model_parallel") {
    return data_layout::MODEL_PARALLEL;
  } else if (s == "data_parallel") {
    return data_layout::DATA_PARALLEL;
  } else {
    return data_layout::invalid;
  }
}


void get_proto_layers(
  std::vector<lbann_data::Layer> &proto_layers,
  const lbann_data::Model& m,
  lbann_comm *comm)
{
  const bool master = comm->am_world_master();
  const int num_layers = m.layer_size();
  std::stringstream err;
  proto_layers.clear();

  for (int j=0; j<num_layers; j++) {
    const lbann_data::Layer& layer = m.layer(j);

    //ensure no whitespace in name
    std::stringstream s(layer.name());
    std::string token;
    int num_tokens = 0;
    while (s >> token) {
      ++num_tokens;
    }
    if (master and num_tokens > 1) {
      err << __FILE__ << " " << __LINE__ << " :: "
          << " layer name \"" << layer.name() << "\" is invalid. "
          << "Cannot contain whitespace.";
      throw lbann_exception(err.str());
    }

    //add layer to list of layers
    proto_layers.push_back(layer);
  }
}


void add_layers(
  lbann::model *model,
  std::map<execution_mode, generic_data_reader *>& data_readers,
  cudnn::cudnn_manager *cudnn,
  const lbann_data::LbannPB& p)
{
  lbann_comm *comm = model->get_comm();
  const bool master = comm->am_world_master();
  if (master) {
    std::cout << "starting add_layers\n";
  }

  std::stringstream err;
  model_layers.clear(); //shouldn't need this, but just in case ...
  model_layer_names.clear();

  const lbann_data::Model& m = p.model();
  std::vector<lbann_data::Layer> proto_layers;
  get_proto_layers(proto_layers, m, comm);

  for (lbann_data::Layer& layer : proto_layers) {
    Layer *d = nullptr;

    // Get layer layout
    const data_layout layout = get_data_layout(layer.data_layout());
    if (master and layout == data_layout::invalid) {
      err << __FILE__ << " " << __LINE__ << " :: "
          << "layer " << layer.name() << " "
          << "has invalid data layout " << layer.data_layout();
      throw lbann_exception(err.str());
    }

    //////////////////////////////////////////////////////////////////
    // LAYER: Relu
    //////////////////////////////////////////////////////////////////
    if (layer.has_relu()) {
      //const lbann_data::Relu &ell = layer.relu();
      if (layout == data_layout::MODEL_PARALLEL) {
        d = new relu_layer<data_layout::MODEL_PARALLEL>(comm, nullptr);
      } else {
        d = new relu_layer<data_layout::DATA_PARALLEL>(comm, cudnn);
      }
    }

    //////////////////////////////////////////////////////////////////
    // LAYER: sigmoid
    //////////////////////////////////////////////////////////////////
    else if (layer.has_sigmoid()) {
      //const lbann_data::Sigmoid &ell = layer.sigmoid();
      if (layout == data_layout::MODEL_PARALLEL) {
        d = new sigmoid_layer<data_layout::MODEL_PARALLEL>(comm, nullptr);
      } else {
        d = new sigmoid_layer<data_layout::DATA_PARALLEL>(comm, cudnn);
      }
    }

    //////////////////////////////////////////////////////////////////
    // LAYER: reconstruction
    //////////////////////////////////////////////////////////////////
    else if (layer.has_reconstruction()) {
      //xxx const lbann_data::TargetReconstruction & ell = layer.reconstruction();
      /*
      std::string original_layer = ell.original_layer();
      if (the_layers.find(original_layer) == the_layers.end() and master) {
        err << __FILE__ << " " << __LINE__ << " :: the original_field in the "
            << " Reconstruction layer has index " << original_layer
            << " but we don't have a layer with that index. Something may be "
            << " wrong in your prototext file";
        throw lbann_exception(err.str());
      }
      */
      if (layout == data_layout::MODEL_PARALLEL) {
        d = new reconstruction_layer<data_layout::MODEL_PARALLEL>(
          comm,
          nullptr
        );
      } else {
        d = new reconstruction_layer<data_layout::DATA_PARALLEL>(
          comm,
          nullptr
        );
      }
    }

    //////////////////////////////////////////////////////////////////
    // LAYER: input
    //////////////////////////////////////////////////////////////////
    else if (layer.has_input()) {
      const lbann_data::Input& ell = layer.input();
      const std::string& io_buffer = ell.io_buffer();
      if(io_buffer == "distributed") {
        if (layout == data_layout::MODEL_PARALLEL) {
          d = new input_layer<distributed_io_buffer, data_layout::MODEL_PARALLEL>(
            comm,
            m.num_parallel_readers(),
            data_readers,
            !ell.data_set_per_model(),
            ell.for_regression());
        } else {
          d = new input_layer<distributed_io_buffer, data_layout::DATA_PARALLEL>(
            comm,
            m.num_parallel_readers(),
            data_readers,
            !ell.data_set_per_model(),
            ell.for_regression());
        }
      }else if(io_buffer == "partitioned") {
        if (layout == data_layout::MODEL_PARALLEL and master) {
          err << __FILE__ << " " << __LINE__ << " :: input_layer_partitioned_minibatch "
              << "does not support MODEL_PARALLEL layouts";
          throw lbann_exception(err.str());
        } else {
          d = new input_layer<partitioned_io_buffer, data_layout::DATA_PARALLEL>(
            comm,
            m.num_parallel_readers(),
            data_readers,
            !ell.data_set_per_model(),
            ell.for_regression());
        }
      }
    }

    //////////////////////////////////////////////////////////////////
    // LAYER: fully_connected
    //////////////////////////////////////////////////////////////////
    else if (layer.has_fully_connected()) {
      const lbann_data::FullyConnected& ell = layer.fully_connected();
      int num_neurons;
      if (layer.num_neurons_from_data_reader()) {
        num_neurons = data_readers[execution_mode::training]->get_linearized_data_size();
      } else {
        num_neurons = ell.num_neurons();
      }
      if (layout == data_layout::MODEL_PARALLEL) {
        d = new fully_connected_layer<data_layout::MODEL_PARALLEL>(
          comm,
          num_neurons,
          nullptr,
          ell.has_bias(),
          cudnn);
      } else {
        d = new fully_connected_layer<data_layout::DATA_PARALLEL>(
          comm,
          num_neurons,
          nullptr,
          ell.has_bias(),
          cudnn);
      }

    }

    //////////////////////////////////////////////////////////////////
    // LAYER: reshape
    //////////////////////////////////////////////////////////////////
    else if (layer.has_reshape()) {
      const lbann_data::Reshape &ell = layer.reshape();
      int i, num_dims;
      std::vector<int> dims;
      if (layer.num_neurons_from_data_reader()) {
        if(ell.reshape_to_flattened_conv_format()) {
          dims.push_back(1);
          num_dims = 2;
        }else {
          num_dims = 1;
        }
        dims.push_back(data_readers[execution_mode::training]->get_linearized_data_size());

        if(ell.num_dims() != 0 || ell.dims() != "") {
          err << __FILE__ << " " << __LINE__ << " :: reshape illegal combination using"
              << "num_neurons_from_data_reader flag with num_dims or dims fields";
          throw lbann_exception(err.str());
        }
      } else {
        std::stringstream s(ell.dims());
        while (s >> i) {
          dims.push_back(i);
        }
        num_dims = ell.num_dims();
      }
      if (layout == data_layout::MODEL_PARALLEL) {
        d = new reshape_layer<data_layout::MODEL_PARALLEL>(comm, num_dims, dims.data());
      } else {
        d = new reshape_layer<data_layout::DATA_PARALLEL>(comm, num_dims, dims.data());
      }
    }

    //////////////////////////////////////////////////////////////////
    // LAYER: concatenation
    //////////////////////////////////////////////////////////////////
    else if (layer.has_concatenation()) {
      const lbann_data::Concatenation &ell = layer.concatenation();
      d = new concatenation_layer<>(comm, ell.concatenation_axis(), cudnn);
    }

    //////////////////////////////////////////////////////////////////
    // LAYER: slice
    //////////////////////////////////////////////////////////////////
    else if (layer.has_slice()) {
      const lbann_data::Slice &ell = layer.slice();
      std::stringstream s(ell.slice_points());
      std::vector<int> slice_points;
      int i;
      while (s >> i) {
        slice_points.push_back(i);
      }
      d = new slice_layer<>(comm, ell.slice_axis(), slice_points, cudnn);
    }

    //////////////////////////////////////////////////////////////////
    // LAYER: sum
    //////////////////////////////////////////////////////////////////
    else if (layer.has_sum()) {
      std::vector<DataType> scaling_factors;
      std::stringstream ss(layer.sum().scaling_factors());
      for (DataType x; ss >> x;) {
        scaling_factors.push_back(x);
      }
      d = new sum_layer<>(comm, scaling_factors, cudnn);
    }

    //////////////////////////////////////////////////////////////////
    // LAYER: split
    //////////////////////////////////////////////////////////////////
    else if (layer.has_split()) {
      d = new split_layer<>(comm, cudnn);
    }

    //////////////////////////////////////////////////////////////////
    // LAYER: noise
    //////////////////////////////////////////////////////////////////
    else if (layer.has_noise()) {
      const lbann_data::Noise& ell = layer.noise();
      std::vector<int> neuron_dims;
      std::stringstream ss;
      int i;
      ss.str(ell.num_neurons());
      while (ss >> i) {
        neuron_dims.push_back(i);
      }
      d = new noise_layer<>(comm,neuron_dims,ell.noise_factor(), cudnn);
    }

    //////////////////////////////////////////////////////////////////
    // LAYER: Hadamard
    //////////////////////////////////////////////////////////////////
    else if (layer.has_hadamard()) {
      d = new hadamard_layer<>(comm, cudnn);
    }

    //////////////////////////////////////////////////////////////////
    // LAYER: constant 
    //////////////////////////////////////////////////////////////////
    else if (layer.has_constant()) {
      const lbann_data::Constant& ell = layer.constant();
      std::vector<int> neuron_dims;
      std::stringstream ss;
      int i;
      ss.str(ell.num_neurons());
      while (ss >> i) {
        neuron_dims.push_back(i);
      }

      d = new constant_layer<>(comm,ell.value(), neuron_dims, cudnn);
    }

    //////////////////////////////////////////////////////////////////
    // LAYER: pooling
    //////////////////////////////////////////////////////////////////
    else if (layer.has_pooling()) {
      const lbann_data::Pooling& ell = layer.pooling();
      bool has_vectors = ell.has_vectors();

      if (has_vectors) {

        int i;
        std::stringstream ss(ell.pool_dims());
        std::vector<int> pool_dims;
        while (ss >> i) {
          pool_dims.push_back(i);
        }

        std::vector<int> pool_pads;
        ss.clear();
        ss.str(ell.pool_pads());
        while (ss >> i) {
          pool_pads.push_back(i);
        }

        std::vector<int> pool_strides;
        ss.clear();
        ss.str(ell.pool_strides());
        while (ss >> i) {
          pool_strides.push_back(i);
        }
        if (layout == data_layout::MODEL_PARALLEL and master) {
          err << __FILE__ << " " << __LINE__ << " :: pooling_layer "
              << "does not support MODEL_PARALLEL layouts";
          throw lbann_exception(err.str());
        } else {
          d = new pooling_layer<data_layout::DATA_PARALLEL>(
            comm,
            ell.num_dims(),
            pool_dims,
            pool_pads,
            pool_strides,
            get_pool_mode(ell.pool_mode(), master),
            cudnn
          );
        }
      } else {
        if (layout == data_layout::MODEL_PARALLEL and master) {
          err << __FILE__ << " " << __LINE__ << " :: pooling_layer "
              << "does not support MODEL_PARALLEL layouts";
          throw lbann_exception(err.str());
        } else {
          d = new pooling_layer<data_layout::DATA_PARALLEL>(
            comm,
            ell.num_dims(),
            ell.pool_dims_i(),
            ell.pool_pads_i(),
            ell.pool_strides_i(),
            get_pool_mode(ell.pool_mode(), master),
            cudnn
          );
        }
      }
    }

    //////////////////////////////////////////////////////////////////
    // LAYER: unpooling
    //////////////////////////////////////////////////////////////////
    else if (layer.has_unpooling()) {
      const lbann_data::Unpooling& ell = layer.unpooling();
      auto *pl = (pooling_layer<data_layout::DATA_PARALLEL>*)model_layers[ell.pooling_layer()];
      if (layout == data_layout::MODEL_PARALLEL and master) {
        err << __FILE__ << " " << __LINE__ << " :: local_response_normalization "
            << "does not support MODEL_PARALLEL layouts";
        throw lbann_exception(err.str());
      } else {
        d = new unpooling_layer<data_layout::DATA_PARALLEL>(
          comm,
          pl
        );
      }
    }

    //////////////////////////////////////////////////////////////////
    // LAYER: Convolution
    //////////////////////////////////////////////////////////////////
    else if (layer.has_convolution()) {
      const lbann_data::Convolution& ell = layer.convolution();
      bool has_vectors = ell.has_vectors();

      if (has_vectors) {
        std::vector<int> conv_dims;
        std::stringstream ss;
        int i;
        ss.str(ell.conv_dims());
        while (ss >> i) {
          conv_dims.push_back(i);
        }

        std::vector<int> conv_pads;
        ss.clear();
        ss.str(ell.conv_pads());
        while (ss >> i) {
          conv_pads.push_back(i);
        }

        std::vector<int> conv_strides;
        ss.clear();
        ss.str(ell.conv_strides());
        while (ss >> i) {
          conv_strides.push_back(i);
        }

        if (layout == data_layout::MODEL_PARALLEL and master) {
          err << __FILE__ << " " << __LINE__ << " :: convolution "
              << "does not support MODEL_PARALLEL layouts";
          throw lbann_exception(err.str());
        } else {
          d = new convolution_layer<data_layout::DATA_PARALLEL>(
            comm,
            ell.num_dims(),
            ell.num_output_channels(),
            conv_dims,
            conv_pads,
            conv_strides,
            ell.has_bias(),
            cudnn
          );
        }
      }

      else {
        if (layout == data_layout::MODEL_PARALLEL and master) {
          err << __FILE__ << " " << __LINE__ << " :: convolution "
              << "does not support MODEL_PARALLEL layouts";
          throw lbann_exception(err.str());
        } else {
          d = new convolution_layer<data_layout::DATA_PARALLEL>(
            comm,
            ell.num_dims(),
            ell.num_output_channels(),
            ell.conv_dims_i(),
            ell.conv_pads_i(),
            ell.conv_strides_i(),
            ell.has_bias(),
            cudnn
          );
        }
      }
    }

    //////////////////////////////////////////////////////////////////
    // LAYER: Deconvolution
    //////////////////////////////////////////////////////////////////
    else if (layer.has_deconvolution()) {
      const lbann_data::Deconvolution& ell = layer.deconvolution();
      bool has_vectors = ell.has_vectors();

      if (has_vectors) {
        std::vector<int> conv_dims;
        std::stringstream ss;
        int i;
        ss.str(ell.conv_dims());
        while (ss >> i) {
          conv_dims.push_back(i);
        }

        std::vector<int> conv_pads;
        ss.clear();
        ss.str(ell.conv_pads());
        while (ss >> i) {
          conv_pads.push_back(i);
        }

        std::vector<int> conv_strides;
        ss.clear();
        ss.str(ell.conv_strides());
        while (ss >> i) {
          conv_strides.push_back(i);
        }

        int num_neurons;
        if (layer.num_neurons_from_data_reader()) {
          num_neurons = data_readers[execution_mode::training]->get_linearized_data_size();
        } else {
          num_neurons = ell.num_output_channels();
        }

        if (layout == data_layout::MODEL_PARALLEL and master) {
          err << __FILE__ << " " << __LINE__ << " :: deconvolution "
              << "does not support MODEL_PARALLEL layouts";
          throw lbann_exception(err.str());
        } else {
          d = new deconvolution_layer<data_layout::DATA_PARALLEL>(
            comm,
            ell.num_dims(),
            num_neurons/*ell.num_output_channels()*/,
            conv_dims,
            conv_pads,
            conv_strides,
            ell.has_bias(),
            cudnn
          );
        }
      }

      else {
        if (layout == data_layout::MODEL_PARALLEL and master) {
          err << __FILE__ << " " << __LINE__ << " :: deconvolution "
              << "does not support MODEL_PARALLEL layouts";
          throw lbann_exception(err.str());
        } else {
          d = new deconvolution_layer<data_layout::DATA_PARALLEL>(
            comm,
            ell.num_dims(),
            ell.num_output_channels(),
            ell.conv_dims_i(),
            ell.conv_pads_i(),
            ell.conv_strides_i(),
            ell.has_bias(),
            cudnn
          );
        }
      }
    }
    //////////////////////////////////////////////////////////////////
    // LAYER: local_response_normalization
    //////////////////////////////////////////////////////////////////
    else if (layer.has_local_response_normalization()) {
      const lbann_data::LocalResponseNormalization& ell = layer.local_response_normalization();

      DataType lrn_alpha = ell.lrn_alpha();
      DataType lrn_beta = ell.lrn_beta();
      DataType lrn_k = ell.lrn_k();
      int window_width = ell.window_width();
      if (layout == data_layout::MODEL_PARALLEL and master) {
        err << __FILE__ << " " << __LINE__ << " :: local_response_normalization "
            << "does not support MODEL_PARALLEL layouts";
        throw lbann_exception(err.str());
      } else {
        d = new local_response_normalization_layer<data_layout::DATA_PARALLEL>(
          comm,
          window_width,
          lrn_alpha,
          lrn_beta,
          lrn_k,
          cudnn);
      }
    }

    //////////////////////////////////////////////////////////////////
    // LAYER: selu_dropout (regularizer)
    //////////////////////////////////////////////////////////////////
    else if (layer.has_selu_dropout()) {
      const lbann_data::SeluDropout& ell = layer.selu_dropout();
      if (ell.alpha() != 0.0 && ell.scale() != 0.0) {
        if (layout == data_layout::MODEL_PARALLEL) {
          d = new selu_dropout<data_layout::MODEL_PARALLEL>(
            comm,
            ell.keep_prob(),
            ell.alpha(),
            ell.scale()
            );
        } else {
          d = new selu_dropout<data_layout::DATA_PARALLEL>(
            comm,
            ell.keep_prob(),
            ell.alpha(),
            ell.scale()
            );
        }
      } else {
        if (layout == data_layout::MODEL_PARALLEL) {
          d = new selu_dropout<data_layout::MODEL_PARALLEL>(
            comm,
            ell.keep_prob()
            );
        } else {
          d = new selu_dropout<data_layout::DATA_PARALLEL>(
            comm,
            ell.keep_prob()
            );
        }
      }
    }

    //////////////////////////////////////////////////////////////////
    // LAYER: batch_normalization
    //////////////////////////////////////////////////////////////////
    else if (layer.has_batch_normalization()) {
      const lbann_data::BatchNormalization& ell = layer.batch_normalization();
      if (layout == data_layout::MODEL_PARALLEL and master) {
        err << __FILE__ << " " << __LINE__ << " :: batch_normalization "
            << "does not support MODEL_PARALLEL layouts";
        throw lbann_exception(err.str());
      } else {
        d = new batch_normalization<data_layout::DATA_PARALLEL>(
          comm,
          ell.decay(),
          ell.epsilon(),
          ell.global_stats(),
          cudnn);
      }
    }

    //////////////////////////////////////////////////////////////////
    // LAYER: selu (activation)
    //////////////////////////////////////////////////////////////////
    else if (layer.has_selu()) {
      const lbann_data::Selu& ell = layer.selu();
      if (ell.alpha() != 0.0 && ell.scale() != 0.0) {
        if (layout == data_layout::MODEL_PARALLEL) {
          d = new selu_layer<data_layout::MODEL_PARALLEL>(
            comm,
            ell.alpha(),
            ell.scale()
            );
        } else {
          d = new selu_layer<data_layout::DATA_PARALLEL>(
            comm,
            ell.alpha(),
            ell.scale()
            );
        }
      } else {
        if (layout == data_layout::MODEL_PARALLEL) {
          d = new selu_layer<data_layout::MODEL_PARALLEL>(comm);
        } else {
          d = new selu_layer<data_layout::DATA_PARALLEL>(comm);
        }
      }
    }

    //////////////////////////////////////////////////////////////////
    // LAYER: tanh
    //////////////////////////////////////////////////////////////////
    else if (layer.has_tanh()) {
      //const lbann_data::Tanh& ell = layer.tanh();
      if (layout == data_layout::MODEL_PARALLEL) {
        d = new tanh_layer<data_layout::MODEL_PARALLEL>(comm);
      } else {
        d = new tanh_layer<data_layout::DATA_PARALLEL>(comm);
      }
    }

    //////////////////////////////////////////////////////////////////
    // LAYER: softplus
    //////////////////////////////////////////////////////////////////
    else if (layer.has_softplus()) {
      //const lbann_data::Softplus& ell = layer.softplus();
      if (layout == data_layout::MODEL_PARALLEL) {
        d = new softplus_layer<data_layout::MODEL_PARALLEL>(comm);
      } else {
        d = new softplus_layer<data_layout::DATA_PARALLEL>(comm);
      }
    }

    //////////////////////////////////////////////////////////////////
    // LAYER: smooth_relu
    //////////////////////////////////////////////////////////////////
    else if (layer.has_smooth_relu()) {
      //const lbann_data::SmoothRelu& ell = layer.smooth_relu();
      if (layout == data_layout::MODEL_PARALLEL) {
        d = new smooth_relu_layer<data_layout::MODEL_PARALLEL>(comm);
      } else {
        d = new smooth_relu_layer<data_layout::DATA_PARALLEL>(comm);
      }
    }

    //////////////////////////////////////////////////////////////////
    // LAYER: leaky_relu
    //////////////////////////////////////////////////////////////////
    else if (layer.has_leaky_relu()) {
      const lbann_data::LeakyRelu& ell = layer.leaky_relu();
      if (layout == data_layout::MODEL_PARALLEL) {
        d = new leaky_relu_layer<data_layout::MODEL_PARALLEL>(
          comm,
          ell.leak()
        );
      } else {
        d = new leaky_relu_layer<data_layout::DATA_PARALLEL>(
          comm,
          ell.leak()
        );
      }
    }

    //////////////////////////////////////////////////////////////////
    // LAYER: identity
    //////////////////////////////////////////////////////////////////
    else if (layer.has_identity()) {
      if (layout == data_layout::MODEL_PARALLEL) {
        d = new identity_layer<data_layout::MODEL_PARALLEL>(comm);
      } else {
        d = new identity_layer<data_layout::DATA_PARALLEL>(comm);
      }
    }

    //////////////////////////////////////////////////////////////////
    // LAYER: elu
    //////////////////////////////////////////////////////////////////
    else if (layer.has_elu()) {
      const lbann_data::ELU& ell = layer.elu();
      if (layout == data_layout::MODEL_PARALLEL) {
        d = new elu_layer<data_layout::MODEL_PARALLEL>(
          comm,
          ell.alpha()
        );
      } else {
        d = new elu_layer<data_layout::DATA_PARALLEL>(
          comm,
          ell.alpha()
        );
      }
    }

    //#####

    //////////////////////////////////////////////////////////////////
    // LAYER: atan
    //////////////////////////////////////////////////////////////////
    else if (layer.has_atan()) {
      if (layout == data_layout::MODEL_PARALLEL) {
        d = new atan_layer<data_layout::MODEL_PARALLEL>(comm);
      } else {
        d = new atan_layer<data_layout::DATA_PARALLEL>(comm);
      }
    }

    //////////////////////////////////////////////////////////////////
    // LAYER: bent_identity
    //////////////////////////////////////////////////////////////////
    else if (layer.has_bent_identity()) {
      if (layout == data_layout::MODEL_PARALLEL) {
        d = new bent_identity_layer<data_layout::MODEL_PARALLEL>(comm);
      } else {
        d = new bent_identity_layer<data_layout::DATA_PARALLEL>(comm);
      }
    }

    //////////////////////////////////////////////////////////////////
    // LAYER: exponential
    //////////////////////////////////////////////////////////////////
    else if (layer.has_exponential()) {
      if (layout == data_layout::MODEL_PARALLEL) {
        d = new exponential_layer<data_layout::MODEL_PARALLEL>(comm);
      } else {
        d = new exponential_layer<data_layout::DATA_PARALLEL>(comm);
      }
    }

    //////////////////////////////////////////////////////////////////
    // LAYER: swish
    //////////////////////////////////////////////////////////////////
    else if (layer.has_swish()) {
      if (layout == data_layout::MODEL_PARALLEL) {
        d = new swish_layer<data_layout::MODEL_PARALLEL>(comm);
      } else {
        d = new swish_layer<data_layout::DATA_PARALLEL>(comm);
      }
    }

    //////////////////////////////////////////////////////////////////
    // LAYER: dropout
    //////////////////////////////////////////////////////////////////
    else if (layer.has_dropout()) {
      const lbann_data::Dropout& ell = layer.dropout();
      if (layout == data_layout::MODEL_PARALLEL) {
        d = new dropout<data_layout::MODEL_PARALLEL>(
          comm,
          ell.keep_prob());
      } else {
        d = new dropout<data_layout::DATA_PARALLEL>(
          comm,
          ell.keep_prob());
      }
    }

    //////////////////////////////////////////////////////////////////
    // LAYER: softmax
    //////////////////////////////////////////////////////////////////
    else if (layer.has_softmax()) {
      //const lbann_data::Softmax& ell = layer.softmax();
      if (layout == data_layout::MODEL_PARALLEL) {
        d = new softmax_layer<data_layout::MODEL_PARALLEL>(comm, cudnn);
      } else {
        d = new softmax_layer<data_layout::DATA_PARALLEL>(comm,cudnn);
      }
    }

    //////////////////////////////////////////////////////////////////
    // LAYER: target_partitioned_minibatch
    //////////////////////////////////////////////////////////////////
    else if (layer.has_target()) {
      const lbann_data::Target& ell = layer.target();
      const std::string& io_buffer = ell.io_buffer();
      if(io_buffer == "distributed") {
        if (layout == data_layout::MODEL_PARALLEL) {
          d = new  target_layer<distributed_io_buffer, data_layout::MODEL_PARALLEL>(
            comm,
            nullptr,
            m.num_parallel_readers(),
            data_readers,
            ell.shared_data_reader(),
            ell.for_regression());
        } else {
          d = new  target_layer<distributed_io_buffer, data_layout::DATA_PARALLEL>(
            comm,
            nullptr,
            m.num_parallel_readers(),
            data_readers,
            ell.shared_data_reader(),
            ell.for_regression());
        }
      }else if(io_buffer == "partitioned") {
        if (layout == data_layout::MODEL_PARALLEL and master) {
          err << __FILE__ << " " << __LINE__ << " :: target_layer "
              << "does not support MODEL_PARALLEL layouts";
          throw lbann_exception(err.str());
        } else {
          d = new  target_layer<partitioned_io_buffer, data_layout::DATA_PARALLEL>(
            comm,
            nullptr,
            m.num_parallel_readers(),
            data_readers,
            ell.shared_data_reader(),
            ell.for_regression());
        }
      }
    }

    //////////////////////////////////////////////////////////////////
    // ERROR
    //////////////////////////////////////////////////////////////////
    else {
      if (master) {
        err << __FILE__ << " " << __LINE__
            << " :: unknown or unsupported layer type";
        throw lbann_exception(err.str());
      }
    }

    // Set layer name
    std::string layer_name = layer.name();
    if (!layer_name.empty()) {
      d->set_name(layer_name);
    } else {
      layer_name = d->get_name();
    }
    if (master and layer_is_in_model(layer_name)) {
      err << __FILE__ << " " << __LINE__
          << " :: layer name " << layer_name << " is not unique" ;
      throw lbann_exception(err.str());
    }

    // Add layer to model
    model->add_layer(d);
    model_layers[layer_name] = d;
    model_layer_names.push_back(layer_name);

  }

  setup_pointers(proto_layers, model, master);

}

lbann_summary * construct_summarizer(const lbann_data::Model &m, lbann_comm *comm) {
  lbann_summary *summary = nullptr;
  bool master = comm->am_world_master();
  int size = m.callback_size();
  for (int j=0; j<size; j++) {
    const lbann_data::Callback& callback = m.callback(j);
    if (callback.has_summary()) {
      const lbann_data::CallbackSummary& c = callback.summary();
      if (master) {
        std::cout << "constructing summarizer with dir: " << c.dir() << std::endl;
      }

      //check to see if directory exists
      struct stat sb;
      if (! ( stat(c.dir().c_str(), &sb) == 0 && S_ISDIR(sb.st_mode) )) {
        if (master) {
          throw lbann_exception(
            std::string {} + __FILE__ + " " + std::to_string(__LINE__) + " :: " +
            "summary directory " + c.dir() + " does not exist");
        }
      }
      summary = new lbann_summary(c.dir(), comm);
    }
  }
  return summary;
}


void choose_imcomm_callback_weights(lbann_comm *comm,
                                    const lbann_data::Model& m,
                                    std::unordered_set<std::string> &include_list,
                                    std::unordered_set<std::string> &exclude_list) {
  const bool master = comm->am_world_master();
  const int num_weights = m.weights_size();
  for (int j=0; j<num_weights; j++) {
    const lbann_data::Weights& w = m.weights(j);
    switch (w.imcomm()) {
      case lbann_data::Imcomm::DEFAULT :
        break;
      case lbann_data::Imcomm::EXCLUDE :
        exclude_list.insert(w.name());
        if (master) {
          std::cout << "EXPLICITLY EXCLUDING: " << w.name() << std::endl;
        }
        break;
      case lbann_data::Imcomm::INCLUDE :
        include_list.insert(w.name());
        if (master) {
          std::cout << "EXPLICITLY INCLUDING: " << w.name() << std::endl;
        }
        break;
      //todo TODO need error checking here
      case lbann_data::Imcomm::Imcomm_INT_MIN_SENTINEL_DO_NOT_USE_ :
        break;
      case lbann_data::Imcomm::Imcomm_INT_MAX_SENTINEL_DO_NOT_USE_ :
        break;
    }
  }

}

void init_callbacks(
  lbann_comm *comm,
  lbann::model *model,
  std::map<execution_mode, lbann::generic_data_reader *>& data_readers,
  const lbann_data::LbannPB& p)
{
  std::stringstream err;
  bool master = comm->am_world_master();

  const lbann_data::Model& m = p.model();
  if (master) std::cerr << std::endl << "starting init_callbacks; size: " << m.callback_size() << std::endl;

  //the same summarizer is passed to all call backs that take a summarizer;
  //construct_summarizer returns this summarizer, which may be a nullptr
  lbann_summary *summarizer = construct_summarizer(m, comm);

  //loop over the callbacks
  int size = m.callback_size();
  for (int j=0; j<size; j++) {
    const lbann_data::Callback& callback = m.callback(j);

    //////////////////////////////////////////////////////////////////
    // CALLBACK: ltfb
    //////////////////////////////////////////////////////////////////
    if (callback.has_ltfb()) {
      const lbann_data::CallbackLTFB &c = callback.ltfb();
      auto *ltfb_cb = new lbann_callback_ltfb(c.round_size(), summarizer);
      model->add_callback(ltfb_cb);
    }

    //////////////////////////////////////////////////////////////////
    // CALLBACK: save_images
    //////////////////////////////////////////////////////////////////
    if (callback.has_save_images()) {
      const lbann_data::CallbackSaveImages& c = callback.save_images();
      std::string image_dir = c.image_dir();
      std::string extension = c.extension();
      generic_data_reader *reader = data_readers[execution_mode::training];
      lbann_callback_save_images *image_cb = new lbann_callback_save_images(reader, image_dir, extension);
      model->add_callback(image_cb);
    }

    //////////////////////////////////////////////////////////////////
    // CALLBACK: print
    //////////////////////////////////////////////////////////////////
    if (callback.has_print()) {
      const lbann_data::CallbackPrint& c = callback.print();
      if (master) {
        std::cout << "adding print callback" << std::endl;
      }
      auto *print_cb = new lbann_callback_print(c.interval());
      model->add_callback(print_cb);
    }

    //////////////////////////////////////////////////////////////////
    // CALLBACK: timer
    //////////////////////////////////////////////////////////////////
    if (callback.has_timer()) {
      auto *timer_cb = new lbann_callback_timer(summarizer);
      model->add_callback(timer_cb);
    }

    //////////////////////////////////////////////////////////////////
    // CALLBACK: summary
    //////////////////////////////////////////////////////////////////
    if (callback.has_summary()) {
      const lbann_data::CallbackSummary& c = callback.summary();
      auto *summary_cb = new lbann_callback_summary(summarizer, c.batch_interval(), c.mat_interval());
      model->add_callback(summary_cb);
    }

    //////////////////////////////////////////////////////////////////
    // CALLBACK: dump_weights
    //////////////////////////////////////////////////////////////////
    if (callback.has_dump_weights()) {
      const lbann_data::CallbackDumpWeights& c = callback.dump_weights();
      if (master) {
        std::cout << "adding dump weights callback with basename: " << c.basename()
                  << " and interval: " << c.interval() << std::endl;
      }
      lbann_callback_dump_weights *weights_cb = new lbann_callback_dump_weights(c.basename(), c.interval());
      model->add_callback(weights_cb);
    }

    //////////////////////////////////////////////////////////////////
    // CALLBACK: dump_activations
    //////////////////////////////////////////////////////////////////
    if (callback.has_dump_activations()) {
      const lbann_data::CallbackDumpActivations& c = callback.dump_activations();
      if (master) {
        std::cout << "adding dump activations callback with basename: " << c.basename()
                  << " and interval: " << c.interval()
                  << " and layer names " << c.layer_names() << std::endl;
      }
      std::vector<std::string> layer_names;
      std::stringstream ss;
      std::string name;
      ss.str(c.layer_names());
      while (ss >> name) {
        layer_names.push_back(name);
      }
      lbann_callback_dump_activations *activations_cb = new lbann_callback_dump_activations(c.basename(), c.interval(),layer_names);
      model->add_callback(activations_cb);
    }

    //////////////////////////////////////////////////////////////////
    // CALLBACK: dump_gradients
    //////////////////////////////////////////////////////////////////
    if (callback.has_dump_gradients()) {
      const lbann_data::CallbackDumpGradients& c = callback.dump_gradients();
      if (master) {
        std::cout << "adding dump gradients callback with basename: " << c.basename()
                  << " and interval: " << c.interval() << std::endl;
      }
      lbann_callback_dump_gradients *gradients_cb = new lbann_callback_dump_gradients(c.basename(), c.interval());
      model->add_callback(gradients_cb);
    }

    //////////////////////////////////////////////////////////////////
    // CALLBACK: dump_mb_indices
    //////////////////////////////////////////////////////////////////
    if (callback.has_dump_mb_indices()) {
      const lbann_data::CallbackDumpMBIndices& c = callback.dump_mb_indices();
      if (master) {
        std::cout << "adding dump I/O callback with basename: " << c.basename()
                  << " and interval: " << c.interval() << std::endl;
      }
      lbann_callback_dump_minibatch_sample_indices *mb_indices_cb = new lbann_callback_dump_minibatch_sample_indices(c.basename(), c.interval());
      model->add_callback(mb_indices_cb);
    }

    //////////////////////////////////////////////////////////////////
    // CALLBACK: check_dataset
    //////////////////////////////////////////////////////////////////
    if (callback.has_check_dataset()) {
      //const lbann_data::CallbackCheckDataset& c = callback.check_dataset();
      if (master) {
        std::cout << "adding callback to check the dataset" << std::endl;
      }
      auto *check_dataset_cb = new lbann_callback_check_dataset();
      model->add_callback(check_dataset_cb);
    }

    //////////////////////////////////////////////////////////////////
    // CALLBACK: disp_io_stats
    //////////////////////////////////////////////////////////////////
    if (callback.has_disp_io_stats()) {
      const lbann_data::CallbackDispIOStats& c = callback.disp_io_stats();
      std::stringstream s(c.layers());
      std::unordered_set<Layer*> which;
      std::string a;
      while (s >> a) {
        if (master and not layer_is_in_model(a)) {
          err << __FILE__ << " " << __LINE__
              << " :: callback disp_io_stats: could not find layer " << a;
          throw lbann_exception(err.str());
        }
        which.insert(model_layers[a]);
        if (master) {
          std::cout << "adding display I/O stats callback for layer " << a;
        }
      }
      lbann_callback_io *io_cb = new lbann_callback_io(which);
      model->add_callback(io_cb);
    }

    //////////////////////////////////////////////////////////////////
    // CALLBACK: imcomm
    //////////////////////////////////////////////////////////////////
    if (callback.has_imcomm()) {
      const lbann_data::CallbackImComm& c = callback.imcomm();
      if (master) {
        std::cout << "adding imcomm callback\n";
      }
      std::unordered_set<std::string> include_list, exclude_list;
      choose_imcomm_callback_weights(comm, m, include_list, exclude_list);
      if (c.all_optimizers()) {
        for (auto it : model_weights) {
          std::string name = it.second->get_name();
          if (exclude_list.find(name) == exclude_list.end()) {
            if (master) {
              std::cout << "ADDING to IMCOMM: " << name << std::endl;
            }
            include_list.insert(name);
          } else {
            if (master) {
              std::cout << "WOULD ADD TO IMCOMM, but was explicitly excluded: "
                        << name << std::endl;
            }
          }
        }
      }
      std::unordered_set<weights*> weights_list;
      for (std::string name : include_list) {
        if (master && !weights_are_in_model(name)) {
          err << __FILE__ << " " << __LINE__
              << " :: callback imcomm: could not find " << name;
          throw lbann_exception(err.str());
        }
        weights_list.insert(model_weights[name]);
      }
      lbann_callback_imcomm::comm_type c_type = get_comm_type(c.intermodel_comm_method(), master);
      lbann_callback_imcomm *im = new lbann_callback_imcomm(c_type, weights_list, summarizer);
      model->add_callback(im);
    }

    //////////////////////////////////////////////////////////////////
    // CALLBACK: step_learning_rate
    //////////////////////////////////////////////////////////////////
    if (callback.has_step_learning_rate()) {
      const lbann_data::CallbackStepLearningRate &c = callback.step_learning_rate();
      std::stringstream s(c.weights());
      std::unordered_set<weights*> weights_list;
      std::string name;
      while (s >> name) {
        if (master && !weights_are_in_model(name)) {
          err << __FILE__ << " " << __LINE__
              << " :: callback step_learning_rate: could not find " << name;
          throw lbann_exception(err.str());
        }
        weights_list.insert(model_weights[name]);
      }
      lbann_callback_step_learning_rate *learn
        = new lbann_callback_step_learning_rate(c.step(), c.amt(), weights_list);
      if (master) {
        std::cout << "adding step learning rate callback\n";
      }
      model->add_callback(learn);
    }

    //////////////////////////////////////////////////////////////////
    // CALLBACK: adaptive_learning_rate
    //////////////////////////////////////////////////////////////////
    if (callback.has_adaptive_learning_rate()) {
      const lbann_data::CallbackAdaptiveLearningRate &c = callback.adaptive_learning_rate();
      std::stringstream s(c.weights());
      std::unordered_set<weights*> weights_list;
      std::string name;
      while (s >> name) {
        if (master && !weights_are_in_model(name)) {
          err << __FILE__ << " " << __LINE__
              << " :: callback adaptive_learning_rate: could not find " << name;
          throw lbann_exception(err.str());
        }
        weights_list.insert(model_weights[name]);
      }
      lbann_callback_adaptive_learning_rate *learn
        = new lbann_callback_adaptive_learning_rate(c.patience(), c.amt(), weights_list);
      model->add_callback(learn);
    }

    //////////////////////////////////////////////////////////////////
    // CALLBACK: debug
    //////////////////////////////////////////////////////////////////
    if (callback.has_debug()) {
      const lbann_data::CallbackDebug& c = callback.debug();
      if (master) {
        std::cout << "adding debugging callback for phase: " << c.phase() << std::endl;
      }
      lbann_callback_debug *debug_cb = nullptr;
      if(c.phase() == "train" || c.phase() == "training") {
        debug_cb = new lbann_callback_debug(execution_mode::training, summarizer);
      } else if (c.phase() == "validation") {
        debug_cb = new lbann_callback_debug(execution_mode::validation, summarizer);
      } else if (c.phase() == "test" || c.phase() == "testing") {
        debug_cb = new lbann_callback_debug(execution_mode::testing, summarizer);
      } else {
        debug_cb = new lbann_callback_debug();
      }
      model->add_callback(debug_cb);
    }

    //////////////////////////////////////////////////////////////////
    // CALLBACK: debug_io
    //////////////////////////////////////////////////////////////////
    if (callback.has_debug_io()) {
      const lbann_data::CallbackDebugIO& c = callback.debug_io();
      if (master) {
        std::cout << "adding debugging I/O callback for phase: " << c.phase() << std::endl;
      }
      lbann_callback_debug_io *debug_cb = nullptr;
      if(c.phase() == "train" || c.phase() == "training") {
        debug_cb = new lbann_callback_debug_io(execution_mode::training, c.lvl());
      } else if (c.phase() == "validate" || c.phase() == "validation") {
        debug_cb = new lbann_callback_debug_io(execution_mode::validation, c.lvl());
      } else if (c.phase() == "test" || c.phase() == "testing") {
        debug_cb = new lbann_callback_debug_io(execution_mode::testing, c.lvl());
      } else {
        debug_cb = new lbann_callback_debug_io();
      }
      model->add_callback(debug_cb);
    }

    //////////////////////////////////////////////////////////////////
    // CALLBACK: check_small
    //////////////////////////////////////////////////////////////////
    if (callback.has_check_small()) {
      if (master) {
        std::cout << "adding check_small callback" << std::endl;
      }
      auto *checksmall_cb = new lbann_callback_checksmall();
      model->add_callback(checksmall_cb);
    }

    //////////////////////////////////////////////////////////////////
    // CALLBACK: check_nan
    //////////////////////////////////////////////////////////////////
    if (callback.has_check_nan()) {
      if (master) {
        std::cout << "adding check_nan callback" << std::endl;
      }
      auto *checknan_cb = new lbann_callback_checknan();
      model->add_callback(checknan_cb);
    }

    //////////////////////////////////////////////////////////////////
    // CALLBACK: hang
    //////////////////////////////////////////////////////////////////
    if (callback.has_hang()) {
      const lbann_data::CallbackHang& c = callback.hang();
      int rank_to_hang = c.rank();
      if (master) {
        if (rank_to_hang == -1) {
          std::cout << "*** HANGING EVERY RANK IN HANG CALLBACK ***" <<
                    std::endl;
        } else {
          std::cout << "*** HANGING RANK " << rank_to_hang <<
                    " IN HANG CALLBACK ***" << std::endl;
        }
      }
      auto *hang_cb = new lbann_callback_hang(rank_to_hang);
      model->add_callback(hang_cb);
    }

    //////////////////////////////////////////////////////////////////
    // CALLBACK: drop_fixed_learning_rate
    //////////////////////////////////////////////////////////////////
    if (callback.has_drop_fixed_learning_rate()) {
      const lbann_data::CallbackDropFixedLearningRate& c =
        callback.drop_fixed_learning_rate();
      if (master) {
        std::cout << "adding drop_fixed_learning_rate callback" << std::endl;
      }
      std::stringstream s(c.weights());
      std::unordered_set<weights*> weights_list;
      std::string name;
      while (s >> name) {
        if (master && !weights_are_in_model(name)) {
          err << __FILE__ << " " << __LINE__
              << " :: callback drop_learning_rate: could not find " << name;
          throw lbann_exception(err.str());
        }
        weights_list.insert(model_weights[name]);
      }
      std::vector<int64_t> drop_epochs;
      for (int i = 0; i < c.drop_epoch_size(); ++i) {
        drop_epochs.push_back(c.drop_epoch(i));
      }
      lbann_callback_drop_fixed_learning_rate *dflr = new
      lbann_callback_drop_fixed_learning_rate(
        drop_epochs, c.amt(), weights_list);
      model->add_callback(dflr);
    }

    //////////////////////////////////////////////////////////////////
    // CALLBACK: linear_growth_learning_rate
    //////////////////////////////////////////////////////////////////
    if (callback.has_linear_growth_learning_rate()) {
      const lbann_data::CallbackLinearGrowthLearningRate& c =
        callback.linear_growth_learning_rate();
      if (master) {
        std::cout << "adding linear_growth_learning_rate callback" << std::endl;
      }
      std::stringstream s(c.weights());
      std::unordered_set<weights*> weights_list;
      std::string name;
      while (s >> name) {
        if (master && !weights_are_in_model(name)) {
          err << __FILE__ << " " << __LINE__
              << " :: callback linear_growth_learning_rate: could not find " << name;
          throw lbann_exception(err.str());
        }
        weights_list.insert(model_weights[name]);
      }
      lbann_callback_linear_growth_learning_rate *lglr = new
      lbann_callback_linear_growth_learning_rate(
        c.target(), c.num_epochs(), c.delay(), weights_list);
      model->add_callback(lglr);
    }

    //////////////////////////////////////////////////////////////////
    // CALLBACK: poly_learning_rate
    //////////////////////////////////////////////////////////////////
    if (callback.has_poly_learning_rate()) {
      const lbann_data::CallbackPolyLearningRate &c = callback.poly_learning_rate();
      std::stringstream s(c.weights());
      std::unordered_set<weights*> weights_list;
      std::string name;
      while (s >> name) {
        if (master && !weights_are_in_model(name)) {
          err << __FILE__ << " " << __LINE__
              << " :: callback poly_learning_rate: could not find " << name;
          throw lbann_exception(err.str());
        }
        weights_list.insert(model_weights[name]);
      }
      const uint64_t max_iter = c.max_iter();
      const uint64_t num_epochs = static_cast<uint64_t>(m.num_epochs());
      lbann_callback_poly_learning_rate *learn
        = new lbann_callback_poly_learning_rate(c.power(), num_epochs, max_iter, weights_list);
      if (master) {
        std::cout << "adding poly learning rate callback" << std::endl;
      }
      model->add_callback(learn);
    }

    //////////////////////////////////////////////////////////////////
    // CALLBACK: profiler
    //////////////////////////////////////////////////////////////////
    if (callback.has_profiler()) {
      //const lbann_data::CallbackProfiler& c = callback.profiler();
      if (master) {
        std::cout << "adding profiler callback" << std::endl;
      }
      auto *profiler_cb = new lbann_callback_profiler();
      model->add_callback(profiler_cb);
    }

    //////////////////////////////////////////////////////////////////
    // CALLBACK: step_minibatch
    //////////////////////////////////////////////////////////////////
    if (callback.has_step_minibatch()) {
      const lbann_data::CallbackStepMinibatch& c = callback.step_minibatch();
      if (master) {
        std::cout << "adding step_minibatch callback, start=" <<
          c.starting_mbsize() << ", step=" << c.step() << " ramp=" <<
          c.ramp_time() << std::endl;
      }
      auto *step_mb_cb = new
        lbann_callback_step_minibatch(c.starting_mbsize(), c.step(),
                                      c.ramp_time());
      model->add_callback(step_mb_cb);
    }

    //////////////////////////////////////////////////////////////////
    // CALLBACK: minibatch_schedule
    //////////////////////////////////////////////////////////////////
    if (callback.has_minibatch_schedule()) {
      const lbann_data::CallbackMinibatchSchedule& c =
        callback.minibatch_schedule();
      if (master) {
        std::cout << "adding minibatch_schedule callback" << std::endl;
      }
      std::vector<lbann_callback_minibatch_schedule::minibatch_step> steps;
      for (int i = 0; i < c.step_size(); ++i) {
        const lbann_data::MinibatchScheduleStep& step = c.step(i);
        steps.emplace_back(step.epoch(), step.mbsize(), step.lr(),
                           step.ramp_time());
      }
      lbann_callback_minibatch_schedule *mb_sched = new
        lbann_callback_minibatch_schedule(c.starting_mbsize(), steps);
      model->add_callback(mb_sched);
    }

    //////////////////////////////////////////////////////////////////
    // CALLBACK: gradient_check
    //////////////////////////////////////////////////////////////////
    if (callback.has_gradient_check()) {
      const lbann_data::CallbackGradientCheck& c = callback.gradient_check();
      if (master) {
        std::cout << "adding gradient_check callback" << std::endl;
      }
      auto *gradient_check_cb = new
      lbann_callback_gradient_check(c.step_size(), c.verbose(), c.fail_on_error());
      model->add_callback(gradient_check_cb);
    }

    //////////////////////////////////////////////////////////////////
    // CALLBACK: optimizerwise_adaptive_learning_rate
    //////////////////////////////////////////////////////////////////
    if (callback.has_optimizerwise_adaptive_learning_rate()) {
      const lbann_data::CallbackOptimizerwiseAdaptiveLearningRate& c =
        callback.optimizerwise_adaptive_learning_rate();
      if (master) {
        std::cout << "adding optimizerwise_adaptive_learning_rate callback" <<
          " with scale=" << c.scale() << std::endl;
      }
      std::stringstream s(c.weights());
      std::unordered_set<weights*> weights_list;
      std::string name;
      while (s >> name) {
        if (master && !weights_are_in_model(name)) {
          err << __FILE__ << " " << __LINE__
              << " :: callback optimizerwise_adaptive_learning_rate: could not find " << name;
          throw lbann_exception(err.str());
        }
        weights_list.insert(model_weights[name]);
      }
      lbann_callback_optimizerwise_adaptive_learning_rate *owalr_cb = new
        lbann_callback_optimizerwise_adaptive_learning_rate(c.scale(), weights_list);
      model->add_callback(owalr_cb);
    }


    //////////////////////////////////////////////////////////////////
    // CALLBACK: checkpoint
    //////////////////////////////////////////////////////////////////
    if (callback.has_checkpoint()) {
      const lbann_data::CallbackCheckpoint& c = callback.checkpoint();
      if (master) {
        std::cout << "checkpoint saving on interval <epoch:" << c.checkpoint_epochs() << " steps:" << c.checkpoint_steps() << " secs:" << c.checkpoint_secs()
	          << "> to dir: " << c.checkpoint_dir() << std::endl;
      }
      lbann_callback_checkpoint *checkpoint_cb = new
        lbann_callback_checkpoint(c.checkpoint_dir(), c.checkpoint_epochs(), c.checkpoint_steps(), c.checkpoint_secs(), c.checkpoint_per_rank());
      model->add_callback(checkpoint_cb);
    }

    //////////////////////////////////////////////////////////////////
    // CALLBACK: save_model
    //////////////////////////////////////////////////////////////////
    if (callback.has_save_model()) {
      const lbann_data::CallbackSaveModel& c = callback.save_model();
      std::string dir = c.dir();
      std::string extension = c.extension();
      lbann_callback_save_model *model_cb = new lbann_callback_save_model(dir, extension);
      model->add_callback(model_cb);
    }

  }

}

objective_function *init_objective_function(lbann_data::ObjectiveFunction obj_fn_params) {
  objective_function *obj_fn = new objective_function();
  for (int j=0; j<obj_fn_params.mean_squared_error_size(); j++) {
    const lbann_data::MeanSquaredError &params = obj_fn_params.mean_squared_error(j);
    obj_fn->add_term(new mean_squared_error_loss(params.scale_factor()));
  }
  for (int j=0; j<obj_fn_params.mean_absolute_deviation_size(); j++) {
    const lbann_data::MeanAbsoluteDeviation &params = obj_fn_params.mean_absolute_deviation(j);
    obj_fn->add_term(new mean_absolute_deviation_loss(params.scale_factor()));
  }
  for (int j=0; j<obj_fn_params.mean_absolute_error_size(); j++) {
    const lbann_data::MeanAbsoluteError &params = obj_fn_params.mean_absolute_error(j);
    obj_fn->add_term(new mean_absolute_error_loss(params.scale_factor()));
  }
  for (int j=0; j<obj_fn_params.cross_entropy_size(); j++) {
    const lbann_data::CrossEntropy &params = obj_fn_params.cross_entropy(j);
    obj_fn->add_term(new cross_entropy(params.scale_factor()));
  }
  for (int j=0; j<obj_fn_params.binary_cross_entropy_size(); j++) {
    const lbann_data::BinaryCrossEntropy &params = obj_fn_params.binary_cross_entropy(j);
    obj_fn->add_term(new binary_cross_entropy(params.scale_factor()));
  }
  for (int j=0; j<obj_fn_params.cross_entropy_with_uncertainty_size(); j++) {
    const lbann_data::CrossEntropyWithUncertainty &params = obj_fn_params.cross_entropy_with_uncertainty(j);
    obj_fn->add_term(new cross_entropy_with_uncertainty(params.scale_factor()));
  }
  for (int j=0; j<obj_fn_params.geom_negloglike_size(); j++) {
    const lbann_data::GeomNegLogLike &params = obj_fn_params.geom_negloglike(j);
    obj_fn->add_term(new geom_negloglike(params.scale_factor()));
  }
  for (int j=0; j<obj_fn_params.poisson_negloglike_size(); j++) {
    const lbann_data::PoissonNegLogLike &params = obj_fn_params.poisson_negloglike(j);
    obj_fn->add_term(new poisson_negloglike(params.scale_factor()));
  }
  for (int j=0; j<obj_fn_params.polya_negloglike_size(); j++) {
    const lbann_data::PolyaNegLogLike &params = obj_fn_params.polya_negloglike(j);
    obj_fn->add_term(new polya_negloglike(params.scale_factor()));
  }
  for (int j=0; j<obj_fn_params.l1_weight_regularization_size(); j++) {
    const lbann_data::L1WeightRegularization &params = obj_fn_params.l1_weight_regularization(j);
    obj_fn->add_term(new l1_weight_regularization(params.scale_factor()));
  }
  for (int j=0; j<obj_fn_params.l2_weight_regularization_size(); j++) {
    const lbann_data::L2WeightRegularization &params = obj_fn_params.l2_weight_regularization(j);
    obj_fn->add_term(new l2_weight_regularization(params.scale_factor()));
  }
  for (int j=0; j<obj_fn_params.group_lasso_weight_regularization_size(); j++) {
    const lbann_data::GroupLassoWeightRegularization &params = obj_fn_params.group_lasso_weight_regularization(j);
    obj_fn->add_term(new group_lasso_weight_regularization(params.scale_factor()));
  }
  for (int j=0; j<obj_fn_params.kl_divergence_size(); j++) {
    const lbann_data::KLDivergence &params = obj_fn_params.kl_divergence(j);
    obj_fn->add_term(new kl_divergence(params.layer1(),params.layer2()));
  }
  return obj_fn;
}

model *init_model(lbann_comm *comm, optimizer *default_optimizer, const lbann_data::LbannPB& p)
{
  std::stringstream err;
  bool master = comm->am_world_master();

  //sequential_model *model = 0;
  model *model = nullptr;

  const lbann_data::Model& m = p.model();
  const std::string name = m.name();
  uint mini_batch_size = m.mini_batch_size();

  //instantiate the objective function
  objective_function *obj_fn = init_objective_function(m.objective_function());

  //instantiate the network; layers will be added in a separate function call
  if (name == "sequential_model") {
    model = new sequential_model(comm, mini_batch_size, obj_fn, default_optimizer);
    if (master) std::cout << "instantiating sequential_model\n";
  }
  else if (name == "directed_acyclic_graph_model") {
    model = new directed_acyclic_graph_model(comm, mini_batch_size, obj_fn, default_optimizer);
    if (master) std::cout << "instantiating directed_acyclic_graph_model\n";
  } else if (name == "recurrent_model") {
    const lbann_data::Model::Recurrent& recurrent = m.recurrent();
    model = new recurrent_model(comm, mini_batch_size, obj_fn, default_optimizer, recurrent.unroll_depth());
    if (master) std::cout << "instantiating recurrent_model\n";
  } else if(name == "siamese_model") {
    if (m.has_siamese()) {
      const lbann_data::Model::Siamese& siamese = m.siamese();
      model = new siamese_model(comm, mini_batch_size, obj_fn, default_optimizer, siamese.num_heads());
    } else {
      err << __FILE__ << " " << __LINE__
          << " :: init_model() - " << name << " needs definition" << std::endl;
      throw lbann_exception(err.str());
    }
    if (master) std::cout << "instantiating siamese_model\n";
  } else if (name == "greedy_layerwise_autoencoder") {
    model = new greedy_layerwise_autoencoder(comm, mini_batch_size, obj_fn, default_optimizer);
    if (master) std::cout << "instantiating greedy_layerwise_autoencoder\n";
  }
  else {
    if (master) {
      err << __FILE__ << " " << __LINE__
          << " :: init_model() - unknown model name: " << name << std::endl
          << "; should be one of: sequential_model, dag_model, greedy_layerwise_autoencoder";
      throw lbann_exception(err.str());
    }
  }

  //get data layout
  const data_layout layout = get_data_layout(m.data_layout());
  if (master and layout == data_layout::invalid) {
    err << __FILE__ << " " << __LINE__ << " :: "
        << "model has invalid data layout " << m.data_layout();
    throw lbann_exception(err.str());
  }

  //add the metrics
  for (int j=0; j<m.metric_size(); j++) {
    const lbann_data::Metric &metric = m.metric(j);
    if (metric.has_categorical_accuracy()) {
      model->add_metric(new categorical_accuracy_metric(comm));
    }
    if (metric.has_top_k_categorical_accuracy()) {
      const lbann_data::TopKCategoricalAccuracy &a = metric.top_k_categorical_accuracy();
      model->add_metric(new top_k_categorical_accuracy_metric(a.top_k(), comm));
    }
    if (metric.has_mean_squared_error()) {
      model->add_metric(new mean_squared_error_metric(comm));
    }
    if (metric.has_mean_absolute_deviation()) {
      model->add_metric(new mean_absolute_deviation_metric(comm));
    }
    if (metric.has_pearson_correlation()) {
      model->add_metric(new pearson_correlation_metric(comm));
    }
    if (metric.has_r2()) {
      model->add_metric(new r2_metric(comm));
    }
  }

  //set checkpoint values
  //model->set_checkpoint_dir(m.checkpoint_dir());
  //model->set_checkpoint_epochs(m.checkpoint_epochs());
  //model->set_checkpoint_steps(m.checkpoint_steps());
  //model->set_checkpoint_secs(m.checkpoint_secs());

  return model;
}

optimizer *init_default_optimizer(lbann_comm *comm,
                                  cudnn::cudnn_manager *cudnn,
                                  const lbann_data::LbannPB& params)
{
  optimizer *opt = nullptr;
  const lbann_data::Optimizer &opt_params = params.optimizer();
  if (opt_params.has_sgd()) {
    const lbann_data::Sgd &sgd_params = opt_params.sgd();
    opt = new sgd(comm,
                  sgd_params.learn_rate(),
                  sgd_params.momentum(),
                  sgd_params.nesterov());
  }
  if (opt_params.has_adagrad()) {
    const lbann_data::Adagrad &adagrad_params = opt_params.adagrad();
    opt = new adagrad(comm,
                      adagrad_params.learn_rate(),
                      adagrad_params.eps());
  }
  if (opt_params.has_rmsprop()) {
    const lbann_data::Rmsprop &rmsprop_params = opt_params.rmsprop();
    opt = new rmsprop(comm,
                      rmsprop_params.learn_rate(),
                      rmsprop_params.decay_rate(),
                      rmsprop_params.eps());
  }
  if (opt_params.has_adam()) {
    const lbann_data::Adam &adam_params = opt_params.adam();
    opt = new adam(comm,
                   adam_params.learn_rate(),
                   adam_params.beta1(),
                   adam_params.beta2(),
                   adam_params.eps());
  }
  if (opt_params.has_hypergradient_adam()) {
    const lbann_data::HypergradientAdam &hypergradient_adam_params = opt_params.hypergradient_adam();
    opt = new hypergradient_adam(comm,
                                 hypergradient_adam_params.init_learning_rate(),
                                 hypergradient_adam_params.hyper_learning_rate(),
                                 hypergradient_adam_params.beta1(),
                                 hypergradient_adam_params.beta2(),
                                 hypergradient_adam_params.eps());
  }

  return opt;
}


>>>>>>> becc1728
void init_data_readers(lbann::lbann_comm *comm, const lbann_data::LbannPB& p, std::map<execution_mode, generic_data_reader *>& data_readers)
{
  bool master = comm->am_world_master();
  std::stringstream err;

  const lbann_data::DataReader & d_reader = p.data_reader();
  int size = d_reader.reader_size();

  for (int j=0; j<size; j++) {
    const lbann_data::Reader& readme = d_reader.reader(j);
    // This is a temporary measure until we individually setup data reader specific preprocessors
    bool set_up_generic_preprocessor = true;

    const std::string& name = readme.name();

    const bool shuffle = readme.shuffle();

    generic_data_reader *reader = nullptr;
    generic_data_reader *reader_validation = nullptr;

    if ((name == "imagenet_org") || (name == "mnist") || (name == "cifar10")) {
      init_org_image_data_reader(readme, master, reader);
      set_up_generic_preprocessor = false;
    } else if ((name == "imagenet") || (name == "imagenet_single") || (name == "imagenet_patches") ||
               (name == "triplet") || (name == "mnist_siamese") || (name == "multi_images")) {
      init_image_data_reader(readme, master, reader);
      set_up_generic_preprocessor = false;
    } else if (name == "jag") {
      auto* reader_jag = new data_reader_jag(shuffle);
      reader_jag->set_model_mode(static_cast<data_reader_jag::model_mode_t>(readme.modeling_mode()));
      const lbann_data::ImagePreprocessor& pb_preproc = readme.image_preprocessor();
      reader_jag->set_image_dims(pb_preproc.raw_width(), pb_preproc.raw_height());
      reader_jag->set_normalization_mode(pb_preproc.early_normalization());
      reader = reader_jag;
      set_up_generic_preprocessor = false;
    } else if (name == "nci") {
      reader = new data_reader_nci(shuffle);
    } else if (name == "csv") {
      auto* reader_csv = new csv_reader(shuffle);
      reader_csv->set_label_col(readme.label_col());
      reader_csv->set_response_col(readme.response_col());
      reader_csv->disable_labels(readme.disable_labels());
      reader_csv->enable_responses(readme.disable_responses());
      reader_csv->set_separator(readme.separator()[0]);
      reader_csv->set_skip_cols(readme.skip_cols());
      reader_csv->set_skip_rows(readme.skip_rows());
      reader_csv->set_has_header(readme.has_header());
      reader = reader_csv;
    } else if (name == "numpy") {
      auto* reader_numpy = new numpy_reader(shuffle);
      reader_numpy->set_has_labels(!readme.disable_labels());
      reader_numpy->set_has_responses(!readme.disable_responses());
      reader = reader_numpy;
    } else if (name == "pilot2_molecular_reader") {
      pilot2_molecular_reader* reader_pilot2_molecular = new pilot2_molecular_reader(readme.num_neighbors(), readme.max_neighborhood(), shuffle);
      reader = reader_pilot2_molecular;
    } else if (name == "merge_samples" || name == "merge_features") {
      //TODO: verify how much of wildcard conflict with label file, label file should be loaded separately
      auto filedir = readme.data_filedir();
      if(!endsWith(filedir, "/")) {
        filedir = filedir + "/";
      }
      auto paths = glob(filedir + readme.data_file_pattern());
      std::vector<generic_data_reader*> npy_readers;
      for (const auto path : paths) {
        if(master) { std::cout << "Loading file: " << path << std::endl; }
        if (readme.format() == "numpy") {
          auto *reader_numpy = new numpy_reader(false);
          reader_numpy->set_data_filename(path);
          reader_numpy->set_has_labels(!readme.disable_labels());
          reader_numpy->set_has_responses(!readme.disable_responses());
          npy_readers.push_back(reader_numpy);
        } else if (readme.format() == "pilot2_molecular_reader") {
          pilot2_molecular_reader* reader_pilot2_molecular = new pilot2_molecular_reader(readme.num_neighbors(), readme.max_neighborhood(), shuffle);
          reader_pilot2_molecular->set_data_filename(path);
          npy_readers.push_back(reader_pilot2_molecular);
        } else if (readme.format() == "csv") {
          auto* reader_csv = new csv_reader(shuffle);
          reader_csv->set_data_filename(path);
          reader_csv->set_label_col(readme.label_col());
          reader_csv->set_response_col(readme.response_col());
          reader_csv->disable_labels(readme.disable_labels());
          reader_csv->enable_responses(readme.disable_responses());
          reader_csv->set_separator(readme.separator()[0]);
          reader_csv->set_skip_cols(readme.skip_cols());
          reader_csv->set_skip_rows(readme.skip_rows());
          reader_csv->set_has_header(readme.has_header());
          npy_readers.push_back(reader_csv);
        } else {
          err << __FILE__ << " " << __LINE__ << " :: unknown format for merged data reader: "
              << name;
          throw lbann_exception(err.str());
        }
      }
      if(name == "merge_samples") {
        data_reader_merge_samples* merged_samples = new data_reader_merge_samples(npy_readers, shuffle);
        reader = merged_samples;
      }else {
        //create label file
        auto* label_csv = new csv_reader(shuffle);
        label_csv->set_data_filename(readme.label_filename());
        label_csv->disable_labels(readme.disable_labels());
        label_csv->enable_responses(readme.disable_responses());
        label_csv->set_has_header(readme.has_header()); //use same as parent file
        label_csv->set_label_col(0); //assume there is only one label file and the column and is label column
        label_csv->set_response_col(0);
        data_reader_merge_features* merged_features = new data_reader_merge_features(npy_readers,label_csv, shuffle);
        reader = merged_features;
      }

    } else if (name == "synthetic") {
      reader = new data_reader_synthetic(readme.num_samples(), readme.num_features(), shuffle);
    } else if (name == "ascii") {
      reader = new ascii_reader(p.model().recurrent().unroll_depth(), shuffle);
    } else if (name == "mesh") {
      reader = new mesh_reader(shuffle);
    } else {
      if (master) {
        err << __FILE__ << " " << __LINE__ << " :: unknown name for data reader: "
            << name;
        throw lbann_exception(err.str());
      }
    }

    if (readme.data_filename() != "") {
      reader->set_data_filename( readme.data_filename() );
    }
    if (readme.label_filename() != "" && name != "merge_features") { //label_file set differently for merge_features
      reader->set_label_filename( readme.label_filename() );
    }
    if (readme.data_filedir() != "") {
      reader->set_file_dir( readme.data_filedir() );
    }

    reader->set_absolute_sample_count( readme.absolute_sample_count() );
    reader->set_use_percent( readme.percent_of_data_to_use() );
    reader->set_first_n( readme.first_n() );

    if (set_up_generic_preprocessor) {
      init_generic_preprocessor(readme, master, reader);
    }

    if (readme.role() == "train") {
      reader->set_role("train");
    } else if (readme.role() == "test") {
      reader->set_role("test");
    } else {
      reader->set_role("error");
    }
    if (readme.role() == "train") {
      reader->set_validation_percent( readme.validation_percent() );
    }

    reader->set_master(master);

    reader->set_comm(comm);
    reader->load();

    if (readme.role() == "train") {
      data_readers[execution_mode::training] = reader;
    } else if (readme.role() == "test") {
      data_readers[execution_mode::testing] = reader;
    }

    if (readme.role() == "train") {
      if (name == "mnist") {
        reader_validation = new mnist_reader(shuffle);
        (*(mnist_reader *)reader_validation) = (*(mnist_reader *)reader);
      } else if (name == "imagenet_org") {
        reader_validation = new imagenet_reader_org(shuffle);
        (*(imagenet_reader_org *)reader_validation) = (*(imagenet_reader_org *)reader);
      } else if (name == "imagenet") {
        reader_validation = new imagenet_reader(*dynamic_cast<const imagenet_reader*>(reader));
      } else if (name == "imagenet_single") {
        reader_validation = new imagenet_reader_single(*dynamic_cast<const imagenet_reader_single*>(reader));
      } else if (name == "imagenet_patches") {
        reader_validation = new imagenet_reader_patches(*dynamic_cast<const imagenet_reader_patches*>(reader));
      } else if (name == "triplet") {
        reader_validation = new data_reader_triplet(*dynamic_cast<const data_reader_triplet*>(reader));
      } else if (name == "mnist_siamese") {
        reader_validation = new data_reader_mnist_siamese(*dynamic_cast<const data_reader_mnist_siamese*>(reader));
      } else if (name == "multi_images") {
        reader_validation = new data_reader_multi_images(*dynamic_cast<const data_reader_multi_images*>(reader));
      } else if (name == "jag") {
        reader_validation = new data_reader_jag(shuffle);
        *dynamic_cast<data_reader_jag*>(reader_validation) = *dynamic_cast<const data_reader_jag*>(reader);
      } else if (name == "nci") {
        reader_validation = new data_reader_nci(shuffle);
        (*(data_reader_nci *)reader_validation) = (*(data_reader_nci *)reader);
      } else if (name == "csv") {
        reader_validation = new csv_reader(shuffle);
        (*(csv_reader *)reader_validation) = (*(csv_reader *)reader);
      } else if (name == "numpy") {
        reader_validation = new numpy_reader(shuffle);
        (*(numpy_reader *)reader_validation) = (*(numpy_reader *)reader);
      } else if (name == "merge_samples") {
        reader_validation = new data_reader_merge_samples(*(data_reader_merge_samples *)reader);
      } else if (name == "merge_features") {
        reader_validation = new data_reader_merge_features(*(data_reader_merge_features *)reader);
      } else if (name == "cifar10") {
        reader_validation = new cifar10_reader(shuffle);
        (*(cifar10_reader *)reader_validation) = (*(cifar10_reader *)reader);
        /*
        } else if (name == "synthetic") {
        reader_validation = new data_reader_synthetic(shuffle);
        */
      } else if (name == "ascii") {
        reader_validation = new ascii_reader(p.model().recurrent().unroll_depth(), shuffle);
        (*(ascii_reader *)reader_validation) = (*(ascii_reader *)reader);
      } else if (name == "mesh") {
        reader_validation = new mesh_reader(shuffle);
        (*(mesh_reader *)reader_validation) = (*(mesh_reader *)reader);
      }

      reader_validation->set_role("validate");
      reader_validation->use_unused_index_set();

      if (master) {
        size_t num_train = reader->get_num_data();
        size_t num_validate = reader_validation->get_num_data();
        double validate_percent = ((double) num_validate / (double) (num_train+num_validate))*100.0;
        double train_percent = ((double) num_train / (double) (num_train+num_validate))*100.0;
        std::cout << "Training using " << train_percent << "% of the training data set, which is " << reader->get_num_data() << " samples." << std::endl
                  << "Validating training using " << validate_percent << "% of the training data set, which is " << reader_validation->get_num_data() << " samples." << std::endl;
      }

      data_readers[execution_mode::validation] = reader_validation;
    }
  }
}

void read_prototext_file(std::string fn, lbann_data::LbannPB& pb, bool master)
{
  std::stringstream err;
  int fd = open(fn.c_str(), O_RDONLY);
  if (fd == -1) {
    if (master) {
      err <<  __FILE__ << " " << __LINE__ << " :: failed to open " << fn << " for reading";
      throw lbann_exception(err.str());
    }
  }
  auto *input = new google::protobuf::io::FileInputStream(fd);
  bool success = google::protobuf::TextFormat::Parse(input, &pb);
  if (!success) {
    if (master) {
      err <<  __FILE__ << " " << __LINE__ << " :: failed to read or parse prototext file: " << fn << std::endl;
      throw lbann_exception(err.str());
    }
  }
  input->Close();
  delete input;
}

bool write_prototext_file(const char *fn, lbann_data::LbannPB& pb)
{
  int fd = open(fn, O_APPEND | O_CREAT | O_TRUNC, 0644);
  if (fd == -1) {
    return false;
  }
  auto *output = new google::protobuf::io::FileOutputStream(fd);
  if (!google::protobuf::TextFormat::Print(pb, output)) {
    close(fd);
    delete output;
    return false;
  }
  delete output;
  close(fd);
  return true;
}

void set_num_parallel_readers(lbann::lbann_comm *comm, lbann_data::LbannPB& p)
{
  bool master = comm->am_world_master();

  lbann_data::Model *model = p.mutable_model();

  int parallel_io = model->num_parallel_readers();
  if (parallel_io == 0) {
    if (master) {
      std::cout << "\tMax Parallel I/O Fetch: " << comm->get_procs_per_model() <<
        " (Limited to # Processes)" << std::endl;
    }
    parallel_io = comm->get_procs_per_model();
    model->set_num_parallel_readers(parallel_io); //adjust the prototext
  } else {
    if (master) {
      std::cout << "\tMax Parallel I/O Fetch: " << parallel_io << std::endl;
    }
  }
}

void set_data_readers_filenames(std::string which, lbann_data::LbannPB& p)
{
  options *opts = options::get();
  lbann_data::DataReader *readers = p.mutable_data_reader();
  int size = readers->reader_size();
  for (int j=0; j<size; j++) {
    lbann_data::Reader *r = readers->mutable_reader(j);
    if (r->role() == which) {
      std::stringstream s;
      s << "data_filedir_" << which;
      if (opts->has_string(s.str())) {
        r->set_data_filedir(opts->get_string(s.str()));
      }else {
        s.clear();
        s.str("");
        s << "data_filedir";
        if (opts->has_string(s.str())) {
          r->set_data_filedir(opts->get_string(s.str()));
        }
      }
      s.clear();
      s.str("");
      s << "data_filename_" << which;
      if (opts->has_string(s.str())) {
        r->set_data_filename(opts->get_string(s.str()));
      }
      s.clear();
      s.str("");
      s << "label_filename_" << which;
      if (opts->has_string(s.str())) {
        r->set_label_filename(opts->get_string(s.str()));
      }
    }
  }
}

void set_data_readers_percent(lbann_data::LbannPB& p)
{
  options *opts = options::get();
  double percent = opts->get_float("data_reader_percent");
  if (percent <= 0 || percent > 1.0) {
      std::stringstream err;
      err << __FILE__ << " " << __LINE__ << " :: "
          << " --data_reader_percent=<float> must be > 0 and <= 1.0";
      throw lbann_exception(err.str());
  }
  lbann_data::DataReader *readers = p.mutable_data_reader();
  int size = readers->reader_size();
  for (int j=0; j<size; j++) {
    lbann_data::Reader *r = readers->mutable_reader(j);
    r->set_percent_of_data_to_use( percent );
  }
}

void get_cmdline_overrides(lbann::lbann_comm *comm, lbann_data::LbannPB& p)
{
  bool master = comm->am_world_master();
  std::stringstream err;

  options *opts = options::get();
  lbann_data::Model *model = p.mutable_model();
  lbann_data::DataReader *d_reader = p.mutable_data_reader();
  int size = d_reader->reader_size();

  if (opts->has_int("absolute_sample_count")) {
    for (int j=0; j<size; j++) {
      int n = opts->get_int("absolute_sample_count");
      lbann_data::Reader *readme = d_reader->mutable_reader(j);
      readme->set_percent_of_data_to_use(0.0);
      readme->set_absolute_sample_count(n);
    }
  }

  if (opts->has_string("dag_model")) {
    std::string sanity = model->name();
    if (sanity != "dnn") {
      err << __FILE__ << " " << __LINE__ << " :: "
          << " the current network model is: " << model->name()
          << "; you can only change the model to 'dag_model' if the current model is 'dnn'";
      throw lbann_exception(err.str());
    }
    if (master) {
      std::cout << "\nchanging model from " << model->name() << " to: dag\n\n";
    }
    model->set_name("dag_model");
  }

  if (opts->has_string("data_filedir")
      or opts->has_string("data_filedir_train")
      or opts->has_string("data_filename_train")
      or opts->has_string("label_filename_train")) {
    set_data_readers_filenames("train", p);
  }
  if (opts->has_string("data_filedir")
      or opts->has_string("data_filedir_test")
      or opts->has_string("data_filename_test")
      or opts->has_string("label_filename_test")) {
    set_data_readers_filenames("test", p);
  }
  if (opts->has_string("data_reader_percent")) {
    set_data_readers_percent(p);
  }

  if (opts->has_string("image_dir")) {
    int sz = model->callback_size();
    for (int j=0; j<sz; j++) {
      lbann_data::Callback *c = model->mutable_callback(j);
      if (c->has_save_images()) {
        lbann_data::CallbackSaveImages *i = c->mutable_save_images();
        i->set_image_dir(opts->get_string("image_dir"));
      }
    }
  }
  if (opts->has_bool("no_im_comm") and opts->get_bool("no_im_comm")) {
    int sz = model->callback_size();
    for (int j=0; j<sz; j++) {
      lbann_data::Callback *c = model->mutable_callback(j);
      if (c->has_imcomm()) {
        c->clear_imcomm();
      }
    }
  }

  if (opts->has_int("mini_batch_size")) {
    model->set_mini_batch_size(opts->get_int("mini_batch_size"));
  }
  if (opts->has_int("num_epochs")) {
    model->set_num_epochs(opts->get_int("num_epochs"));
  }
  if (opts->has_int("block_size")) {
    model->set_block_size(opts->get_int("block_size"));
  }
  if (opts->has_int("procs_per_model")) {
    model->set_procs_per_model(opts->get_int("procs_per_model"));
  }
  if (opts->has_int("num_gpus")) {
    model->set_num_gpus(opts->get_int("num_gpus"));
  }
  if (opts->has_int("num_parallel_readers")) {
    model->set_num_parallel_readers(opts->get_int("num_parallel_readers"));
  }
  if (opts->has_bool("disable_cuda")) {
    model->set_disable_cuda(opts->get_bool("disable_cuda"));
  }
  if (opts->has_int("random_seed")) {
    model->set_random_seed(opts->get_int("random_seed"));
  }


  if (opts->has_string("opt")) {
    //defaults
    double learn_rate = opts->has_float("learn_rate") ? opts->get_float("learn_rate") : 0.01;
    double eps = opts->has_float("eps") ? opts->get_float("eps") : 1e-8;
    double beta1 = opts->has_float("beta1") ? opts->get_float("beta1") : 0.9;
    double beta2 = opts->has_float("beta2") ? opts->get_float("beta2") : 0.99;
    double init_learning_rate = opts->has_float("init_learning_rate") ? opts->get_float("init_learning_rate") : 0.01;
    double hyper_learning_rate = opts->has_float("hyper_learning_rate") ? opts->get_float("hyper_learning_rate") : 1e-7;
    double momentum = opts->has_float("momentum") ? opts->get_float("momentum") : 0.9;
    double decay_rate = opts->has_float("decay_rate") ? opts->get_float("decay_rate") : 0.5;
    bool nesterov = opts->has_bool("nesterov") ? opts->get_float("nesterov") : false;

    auto *opt = new lbann_data::Optimizer;

    //construct the new optimizer
    std::string opt_string = opts->get_string("opt");
    if (opt_string == "adagrad") {
      auto *a = new lbann_data::Adagrad;
      a->set_learn_rate(learn_rate);
      a->set_eps(eps);
      opt->set_allocated_adagrad(a);
    } else if (opt_string == "adam") {
      auto *a = new lbann_data::Adam;
      a->set_learn_rate(learn_rate);
      a->set_eps(eps);
      a->set_beta1(beta1);
      a->set_beta2(beta2);
      opt->set_allocated_adam(a);
    } else if (opt_string == "hypergradient_adam") {
      auto *a = new lbann_data::HypergradientAdam;
      a->set_init_learning_rate(init_learning_rate);
      a->set_hyper_learning_rate(hyper_learning_rate);
      a->set_beta1(beta1);
      a->set_beta2(beta2);
      a->set_eps(eps);
      opt->set_allocated_hypergradient_adam(a);
    } else if (opt_string == "rmsprop") {
      auto *a = new lbann_data::Rmsprop;
      a->set_learn_rate(learn_rate);
      a->set_decay_rate(decay_rate);
      a->set_eps(eps);
      opt->set_allocated_rmsprop(a);
    } else if (opt_string == "sgd") {
      if (master) std::cerr << "\n\nsetting: sgd\n\n";
      auto *a = new lbann_data::Sgd;
      a->set_learn_rate(learn_rate);
      a->set_momentum(momentum);
      a->set_decay_rate(decay_rate);
      a->set_nesterov(nesterov);
      opt->set_allocated_sgd(a);
    } else {
      err << __FILE__ << " " << __LINE__
          << " :: unknown string for --optimizer: " << opt_string
          << " should be on of: adagrad, adam, hypergradient_adam, rmsprop, sgd";
      throw lbann_exception(err.str());
    }
    p.set_allocated_optimizer(opt);
  }
}

void print_parameters(lbann::lbann_comm *comm, lbann_data::LbannPB& p)
{
  if (!comm->am_world_master()) {
    return;
  }

  const lbann_data::Model &m = p.model();

  std::cout << std::endl
            << "Running with these parameters:\n"
            << " General:\n"
            << "  datatype size:        " << sizeof(DataType) << std::endl
            << "  mini_batch_size:      " << m.mini_batch_size() << std::endl
            << "  num_epochs:           " << m.num_epochs()  << std::endl
            << "  block_size:           " << m.block_size()  << std::endl
            << "  procs_per_model:      " << m.procs_per_model()  << std::endl
            << "  num_gpus:             " << m.num_gpus()  << std::endl
            << "  num_parallel_readers: " << m.num_parallel_readers()  << std::endl
            << "  disable_cuda:         " << m.disable_cuda()  << std::endl
            << "  random_seed:          " << m.random_seed() << std::endl
            << "  data_layout:          " << m.data_layout()  << std::endl
            << "     (only used for metrics)\n"
            << "\n"
            << " Optimizer:  ";

  const lbann_data::Optimizer &o = p.optimizer();
  if (o.has_adagrad()) {
    const lbann_data::Adagrad &a = o.adagrad();
    std::cout << "  Adagrad\n"
              << "  learn_rate: " << a.learn_rate()  << std::endl
              << "  eps:        " << a.eps()  << std::endl;
  } else if (o.has_rmsprop()) {
    const lbann_data::Rmsprop &a = o.rmsprop();
    std::cout <<  "  Rmsprop\n"
              << "  learn_rate: " << a.learn_rate()  << std::endl
              << "  decay_rate: " << a.decay_rate()  << std::endl
              << "  eps:        " << a.eps()  << std::endl;
  } else if (o.has_adam()) {
    const lbann_data::Adam &a = o.adam();
    std::cout << "  Adam\n"
              << "  learn_rate: " << a.learn_rate()  << std::endl
              << "  beta1:      " << a.beta1()  << std::endl
              << "  beta2:      " << a.beta2()  << std::endl
              << "  eps:        " << a.eps()  << std::endl;
  } else if (o.has_hypergradient_adam()) {
    const lbann_data::HypergradientAdam &a = o.hypergradient_adam();
    std::cout << "  HypergradientAdam\n"
              << "  init_learning_rate:  " << a.init_learning_rate()  << std::endl
              << "  hyper_learning_rate: " << a.hyper_learning_rate()  << std::endl
              << "  beta1:               " << a.beta1()  << std::endl
              << "  beta2:               " << a.beta2()  << std::endl
              << "  eps:                 " << a.eps()  << std::endl;
  } else if (o.has_sgd()) {
    const lbann_data::Sgd &a = o.sgd();
    std::cout << "  Sgd\n"
              << "  learn_rate: " << a.learn_rate()  << std::endl
              << "  momentum:   " << a.momentum()  << std::endl
              << "  decay_rate: " << a.decay_rate()  << std::endl
              << "  nesterov:   " << a.nesterov()  << std::endl;
  }
}

void print_help(lbann::lbann_comm *comm)
{
  if (!comm->am_world_master()) {
    return;
  }

  std::cerr <<
       "General usage: you need to specify three prototext files, e.g:\n"
       "  srun -n# proto --model=<string> --optimizer=<string> --reader=<string>\n"
       "\n"
       "  However, if you are re-running an experiment from a previously saved\n"
       "  file, you only need to specify --model=<string>\n"
       "  When proto is run, an output file containing the concatenated prototext\n"
       "  files, along with other data is written. The default name for this file\n"
       "  is 'data.prototext'  You can specify an alternative name via the option:\n"
       "  --saveme=<string>  You can suppress writing the file via the option:\n"
       "  --saveme=0\n"
       "\n"
       "Some prototext values can be over-riden on the command line;\n"
       "(notes: use '1' or '0' for bool; if no value is given for a flag,\n"
       "        e.g: --disable_cuda, then a value of '1' is assigned)\n"
       "\n"
       "General:\n"
       "  --dag_model\n"
       "  --mini_batch_size=<int>\n"
       "  --num_epochs=<int>\n"
       "  --block_size=<int>\n"
       "  --procs_per_model=<int>\n"
       "  --num_gpus=<int>\n"
       "  --disable_cuda=<bool>\n"
       "     has no effect unless lbann was compiled with: LBANN_HAS_CUDNN\n"
       "  --random_seed=<int>\n"
       "  --objective_function<string>\n"
       "      <string> must be: categorical_cross_entropy or mean_squared_error\n"
       "  --data_layout<string>\n"
       "      <string> must be: data_parallel or model_parallel\n"
       "      note: this will be applied to all layers, metrics (and others)\n"
       "            that take DATA_PARALLEL or MODEL_PARALLEL as a template parameter\n"
       "  --print_affinity\n"
       "      display information on how OpenMP threads are provisioned\n"
       "\n"
       "DataReaders:\n"
       "  --data_filedir=<string>\n"
       "      sets the file directory for train and test data\n"
       "  --data_filedir_train=<string>   --data_filedir_test=<string>\n"
       "  --data_filename_train=<string>  --data_filename_test=<string>\n"
       "  --label_filename_train=<string> --label_filename_test=<string>\n"
       "  --data_reader_percent=<float>\n"
       "\n"
       "Callbacks:\n"
       "  --image_dir=<string>\n"
       "      if the model has callback_save_images, this determines where the\n"
       "      images are saved\n"
       "  --no_im_comm=<bool>\n"
       "      removes ImComm callback, if present; this is intended for\n"
       "      running alexnet with a single model, but may be useful elsewhere\n"
       "\n"
       "Optimizers; all values except for nesterov are floats;\n"
       "            the values shown in <...> are the default values, that will be\n"
       "            used if the option is not specified on the cmd line.\n"
       "            If you specify an option that is not applicable to your choice\n"
       "            of optimizer, the option is ignored\n"
       "\n"
       "  --opt=<string>\n"
       "     <string> must be one of:\n"
       "         adagrad, adam, hypergradient_adam, rmsprop, sgd\n"
       "\n"
       "  --learn_rate=< 0.01 >          (all except hypergradient_adam)\n"
       "  --eps=< 1e-8 >                 (all except sgd)\n"
       "  --beta1=< 0.9 >                (adam, hypergradient_adam)\n"
       "  --beta2=< 0.99 >               (adam, hypergradient_adam)\n"
       "  --init_learning_rate=< 0.01 >  (hypergradient_adam)\n"
       "  --hyper_learning_rate=< 1e-7 > (hypergradient_adam)\n"
       "  --momentum=< 0.9 >             (sgd)\n"
       "  --decay_rate=< 0.5 >           (sgd, rmsprop)\n"
       "  --nesterov=< false >           (sgd)\n";
}

void copy_file(std::string fn, std::ofstream &out)
{
  std::ifstream in(fn.c_str());
  if (!in.is_open()) {
    std::stringstream err;
    err << __FILE__ << " " << __LINE__
        << " :: failed to open file for reading: " << fn;
    throw std::runtime_error(err.str());
  }
  std::stringstream s;
  s << in.rdbuf();
  out << s.str();
}

void save_session(lbann::lbann_comm *comm, int argc, char **argv, lbann_data::LbannPB& p)
{
  if (!comm->am_world_master()) {
    return;
  }

  options *opts = options::get();

  //do not write output file for a repeated experiment;
  //may want to revisit this decision later ...
  if (opts->has_string("loadme")) {
    return;
  }

  //get output filename
  std::string base = ".";
  if (!opts->has_string("saveme")) {
    std::cerr << "\nNOT WRITING SAVE_SESSION FILE since option --saveme=<string> is absent\n\n";
    return;
  }
  std::string name = opts->get_string("saveme");
  if (name == "0") {
    std::cerr << "\nNOT WRITING SAVE_SESSION FILE due to option: --saveme=0\n\n";
    return;
  }

  //check if "name" exists; if yes, append "_1"
  bool exists = false;
  std::ifstream in(name.c_str());
  if (in) {
    exists = true;
    in.close();
  }
  if (exists) {
    name += "_1";
    //opts["saveme"] = name;
  }

  //open output file
  std::ofstream out(name.c_str());
  if (!out.is_open()) {
    std::stringstream err;
    err << __FILE__ << " " << __LINE__
        << " :: failed to open file for writing: " << name;
    throw std::runtime_error(err.str());
  }
  std::cout << std::endl << "writing options and prototext to file: " << name << "\n\n";

  //output all data
  out << "# cmd line for original experiment:\n#  $ ";
  for (int h=0; h<argc; h++) {
    out << argv[h] << " ";
  }
  std::string lbann_version("unknown: LBANN_VERSION is not defined");

#ifdef LBANN_VERSION
  lbann_version = LBANN_MAKE_STR(LBANN_VERSION);
#endif

  std::time_t r = std::time(nullptr);
  char *tm = std::ctime(&r);
  size_t fixme = strlen(tm);
  tm[fixme-1] = 0;
  out << "\n#\n# Experiment conducted at: "
      <<  tm
      << "\n#\n#\n# Experiment was run with lbann version: "
      << lbann_version << "\n#\n#\n# To rerun the experiment: \n"
      << "#  $ srun -n" << comm->get_procs_in_world() << " " << argv[0]
      << " --loadme=" << opts->get_string("saveme") << "\n#\n#\n";

  out << "# Selected SLURM Environment Variables:\n";
  std::vector<std::string> v = {"HOST", "SLURM_NODELIST", "SLURM_NNODES", "SLURM_NTASKS", "SLURM_TASKS_PER_NODE"};
  for (auto & i : v) {
    char *c = std::getenv(i.c_str());
    if (c != nullptr) {
      out << "# " << i << "=" << c << std::endl;
    }
  }
  out << "\n#\n#\n";

  std::string s;
  google::protobuf::TextFormat::PrintToString(p, &s);
  out << s;
  out.close();
}<|MERGE_RESOLUTION|>--- conflicted
+++ resolved
@@ -38,1845 +38,6 @@
   }
 }
 
-<<<<<<< HEAD
-=======
-
-void setup_pointers(
-  std::vector<lbann_data::Layer> &proto_layers,
-  lbann::model *model,
-  bool master)
-{
-  for (size_t i=0; i<proto_layers.size(); i++) {
-    std::string layer_name = model_layer_names[i];
-    Layer *layer = model_layers[layer_name];
-
-    std::stringstream err;
-
-    // Set layer parents
-    {
-      std::string name;
-      std::stringstream ss(proto_layers[i].parents());
-      while (ss >> name) {
-        if (master and not layer_is_in_model(name)) {
-          err << __FILE__ << " " << __LINE__ << " :: "
-              << "could not find parent layer " << name;
-          throw lbann_exception(err.str());
-        }
-        Layer *parent_layer = model_layers[name];
-        layer->add_parent_layer(parent_layer);
-      }
-      if (ss.bad()) {
-        err << __FILE__ << " " << __LINE__ << " :: "
-            << "could not parse " << proto_layers[i].parents();
-        throw lbann_exception(err.str());
-      }
-    }
-
-    // Set layer children
-    {
-      std::string name;
-      std::stringstream ss(proto_layers[i].children());
-      while (ss >> name) {
-        if (master and not layer_is_in_model(name)) {
-          err << __FILE__ << " " << __LINE__ << " :: "
-              << "could not find child layer " << name;
-          throw lbann_exception(err.str());
-        }
-        Layer *child_layer = model_layers[name];
-        layer->add_child_layer(child_layer);
-      }
-      if (ss.bad()) {
-        err << __FILE__ << " " << __LINE__ << " :: "
-            << "could not parse " << proto_layers[i].children();
-        throw lbann_exception(err.str());
-      }
-    }
-
-    // Set a target layer's paired input layer
-    if (dynamic_cast<generic_target_layer*>(layer) != nullptr) {
-      auto *target = dynamic_cast<generic_target_layer*>(layer);
-
-      std::string name;
-
-      // Get input layer name
-      if (proto_layers[i].has_target()) {
-        name = proto_layers[i].target().paired_input_layer();
-      }
-      if (name.empty()) {
-        for (auto& other_layer : model_layers) {
-          if (dynamic_cast<generic_input_layer*>(other_layer.second) != nullptr) {
-            name = other_layer.first;
-            break;
-          }
-        }
-      }
-      if (master and (name.empty() or not layer_is_in_model(name))) {
-        err << __FILE__ << " " << __LINE__ << " :: "
-            << "could not find paired input layer for target layer";
-        throw lbann_exception(err.str());
-      }
-
-      // Set input layer
-      auto *input = dynamic_cast<generic_input_layer*>(model_layers[name]);
-      if(master and (target->is_for_regression() != input->is_for_regression())) {
-        err << __FILE__ << " " << __LINE__ << " :: "
-            << "target layer and its paired input layer are not consistent regarding regression/classification";
-        throw lbann_exception(err.str());
-      }
-      target->set_paired_input_layer(input);
-
-    }
-
-    // Set a reconstruction layer's original layer
-    if (proto_layers[i].has_reconstruction()) {
-
-      std::string name;
-
-      // Get original layer name
-      name = proto_layers[i].reconstruction().original_layer();
-      if (name.empty()) {
-        for (auto& other_layer : model_layers) {
-          if (dynamic_cast<generic_input_layer*>(other_layer.second) != nullptr) {
-            name = other_layer.first;
-            break;
-          }
-        }
-      }
-      if (master and (name.empty() or not layer_is_in_model(name))) {
-        err << __FILE__ << " " << __LINE__ << " :: "
-            << "could not find original layer for reconstruction layer";
-        throw lbann_exception(err.str());
-      }
-
-      // Set original layer
-      Layer *original_layer = model_layers[name];
-      if (dynamic_cast<reconstruction_layer<data_layout::MODEL_PARALLEL>*>(layer)) {
-        auto *reconstruction
-          = dynamic_cast<reconstruction_layer<data_layout::MODEL_PARALLEL>*>(layer);
-        reconstruction->set_original_layer(original_layer);
-      }
-      if (dynamic_cast<reconstruction_layer<data_layout::DATA_PARALLEL>*>(layer)) {
-        auto *reconstruction
-          = dynamic_cast<reconstruction_layer<data_layout::DATA_PARALLEL>*>(layer);
-        reconstruction->set_original_layer(original_layer);
-      }
-
-    }
-
-  }
-}
-
-lbann_callback_imcomm::comm_type get_comm_type(const std::string &s, bool master)
-{
-  if (s == "none") {
-    return lbann_callback_imcomm::comm_type::NONE;
-  } else if (s == "normal") {
-    return lbann_callback_imcomm::comm_type::NORMAL;
-  } else if (s == "onebit_quantization") {
-    return lbann_callback_imcomm::comm_type::ONEBIT_QUANTIZATION;
-  } else if (s == "thresh_quantization") {
-    return lbann_callback_imcomm::comm_type::THRESH_QUANTIZATION;
-  } else if (s == "adaptive_quantization") {
-    return lbann_callback_imcomm::comm_type::ADAPTIVE_QUANTIZATION;
-  } else {
-    if (master) {
-      std::stringstream err;
-      err << __FILE__ << " " <<__LINE__
-          << " :: unkown comm_type: " << s
-          << " should be one of: none, normal, onebit_quantization, thresh_quantization, adaptive_quantization";
-      throw lbann_exception(err.str());
-    } else {
-      return lbann_callback_imcomm::comm_type::NONE; //keep compiler happy, and have only one proc throw exception
-    }
-  }
-}
-
-pool_mode get_pool_mode(const std::string& s, bool master)
-{
-  if (s == "max") {
-    return pool_mode::max;
-  } else if (s == "average") {
-    return pool_mode::average;
-  } else if (s == "average_no_pad") {
-    return pool_mode::average_no_pad;
-  } else {
-    if (master) {
-      std::stringstream err;
-      err << __FILE__ << " " <<__LINE__
-          << " :: unkown pool_mode: " << s
-          << " should be one of: max, average, average_no_pad";
-      throw lbann_exception(err.str());
-    } else {
-    return pool_mode::max; //keep compiler happy, and have only one proc throw exception
-    }
-  }
-}
-
-inline data_layout get_data_layout(const std::string& s)
-{
-  if (s == "model_parallel") {
-    return data_layout::MODEL_PARALLEL;
-  } else if (s == "data_parallel") {
-    return data_layout::DATA_PARALLEL;
-  } else {
-    return data_layout::invalid;
-  }
-}
-
-
-void get_proto_layers(
-  std::vector<lbann_data::Layer> &proto_layers,
-  const lbann_data::Model& m,
-  lbann_comm *comm)
-{
-  const bool master = comm->am_world_master();
-  const int num_layers = m.layer_size();
-  std::stringstream err;
-  proto_layers.clear();
-
-  for (int j=0; j<num_layers; j++) {
-    const lbann_data::Layer& layer = m.layer(j);
-
-    //ensure no whitespace in name
-    std::stringstream s(layer.name());
-    std::string token;
-    int num_tokens = 0;
-    while (s >> token) {
-      ++num_tokens;
-    }
-    if (master and num_tokens > 1) {
-      err << __FILE__ << " " << __LINE__ << " :: "
-          << " layer name \"" << layer.name() << "\" is invalid. "
-          << "Cannot contain whitespace.";
-      throw lbann_exception(err.str());
-    }
-
-    //add layer to list of layers
-    proto_layers.push_back(layer);
-  }
-}
-
-
-void add_layers(
-  lbann::model *model,
-  std::map<execution_mode, generic_data_reader *>& data_readers,
-  cudnn::cudnn_manager *cudnn,
-  const lbann_data::LbannPB& p)
-{
-  lbann_comm *comm = model->get_comm();
-  const bool master = comm->am_world_master();
-  if (master) {
-    std::cout << "starting add_layers\n";
-  }
-
-  std::stringstream err;
-  model_layers.clear(); //shouldn't need this, but just in case ...
-  model_layer_names.clear();
-
-  const lbann_data::Model& m = p.model();
-  std::vector<lbann_data::Layer> proto_layers;
-  get_proto_layers(proto_layers, m, comm);
-
-  for (lbann_data::Layer& layer : proto_layers) {
-    Layer *d = nullptr;
-
-    // Get layer layout
-    const data_layout layout = get_data_layout(layer.data_layout());
-    if (master and layout == data_layout::invalid) {
-      err << __FILE__ << " " << __LINE__ << " :: "
-          << "layer " << layer.name() << " "
-          << "has invalid data layout " << layer.data_layout();
-      throw lbann_exception(err.str());
-    }
-
-    //////////////////////////////////////////////////////////////////
-    // LAYER: Relu
-    //////////////////////////////////////////////////////////////////
-    if (layer.has_relu()) {
-      //const lbann_data::Relu &ell = layer.relu();
-      if (layout == data_layout::MODEL_PARALLEL) {
-        d = new relu_layer<data_layout::MODEL_PARALLEL>(comm, nullptr);
-      } else {
-        d = new relu_layer<data_layout::DATA_PARALLEL>(comm, cudnn);
-      }
-    }
-
-    //////////////////////////////////////////////////////////////////
-    // LAYER: sigmoid
-    //////////////////////////////////////////////////////////////////
-    else if (layer.has_sigmoid()) {
-      //const lbann_data::Sigmoid &ell = layer.sigmoid();
-      if (layout == data_layout::MODEL_PARALLEL) {
-        d = new sigmoid_layer<data_layout::MODEL_PARALLEL>(comm, nullptr);
-      } else {
-        d = new sigmoid_layer<data_layout::DATA_PARALLEL>(comm, cudnn);
-      }
-    }
-
-    //////////////////////////////////////////////////////////////////
-    // LAYER: reconstruction
-    //////////////////////////////////////////////////////////////////
-    else if (layer.has_reconstruction()) {
-      //xxx const lbann_data::TargetReconstruction & ell = layer.reconstruction();
-      /*
-      std::string original_layer = ell.original_layer();
-      if (the_layers.find(original_layer) == the_layers.end() and master) {
-        err << __FILE__ << " " << __LINE__ << " :: the original_field in the "
-            << " Reconstruction layer has index " << original_layer
-            << " but we don't have a layer with that index. Something may be "
-            << " wrong in your prototext file";
-        throw lbann_exception(err.str());
-      }
-      */
-      if (layout == data_layout::MODEL_PARALLEL) {
-        d = new reconstruction_layer<data_layout::MODEL_PARALLEL>(
-          comm,
-          nullptr
-        );
-      } else {
-        d = new reconstruction_layer<data_layout::DATA_PARALLEL>(
-          comm,
-          nullptr
-        );
-      }
-    }
-
-    //////////////////////////////////////////////////////////////////
-    // LAYER: input
-    //////////////////////////////////////////////////////////////////
-    else if (layer.has_input()) {
-      const lbann_data::Input& ell = layer.input();
-      const std::string& io_buffer = ell.io_buffer();
-      if(io_buffer == "distributed") {
-        if (layout == data_layout::MODEL_PARALLEL) {
-          d = new input_layer<distributed_io_buffer, data_layout::MODEL_PARALLEL>(
-            comm,
-            m.num_parallel_readers(),
-            data_readers,
-            !ell.data_set_per_model(),
-            ell.for_regression());
-        } else {
-          d = new input_layer<distributed_io_buffer, data_layout::DATA_PARALLEL>(
-            comm,
-            m.num_parallel_readers(),
-            data_readers,
-            !ell.data_set_per_model(),
-            ell.for_regression());
-        }
-      }else if(io_buffer == "partitioned") {
-        if (layout == data_layout::MODEL_PARALLEL and master) {
-          err << __FILE__ << " " << __LINE__ << " :: input_layer_partitioned_minibatch "
-              << "does not support MODEL_PARALLEL layouts";
-          throw lbann_exception(err.str());
-        } else {
-          d = new input_layer<partitioned_io_buffer, data_layout::DATA_PARALLEL>(
-            comm,
-            m.num_parallel_readers(),
-            data_readers,
-            !ell.data_set_per_model(),
-            ell.for_regression());
-        }
-      }
-    }
-
-    //////////////////////////////////////////////////////////////////
-    // LAYER: fully_connected
-    //////////////////////////////////////////////////////////////////
-    else if (layer.has_fully_connected()) {
-      const lbann_data::FullyConnected& ell = layer.fully_connected();
-      int num_neurons;
-      if (layer.num_neurons_from_data_reader()) {
-        num_neurons = data_readers[execution_mode::training]->get_linearized_data_size();
-      } else {
-        num_neurons = ell.num_neurons();
-      }
-      if (layout == data_layout::MODEL_PARALLEL) {
-        d = new fully_connected_layer<data_layout::MODEL_PARALLEL>(
-          comm,
-          num_neurons,
-          nullptr,
-          ell.has_bias(),
-          cudnn);
-      } else {
-        d = new fully_connected_layer<data_layout::DATA_PARALLEL>(
-          comm,
-          num_neurons,
-          nullptr,
-          ell.has_bias(),
-          cudnn);
-      }
-
-    }
-
-    //////////////////////////////////////////////////////////////////
-    // LAYER: reshape
-    //////////////////////////////////////////////////////////////////
-    else if (layer.has_reshape()) {
-      const lbann_data::Reshape &ell = layer.reshape();
-      int i, num_dims;
-      std::vector<int> dims;
-      if (layer.num_neurons_from_data_reader()) {
-        if(ell.reshape_to_flattened_conv_format()) {
-          dims.push_back(1);
-          num_dims = 2;
-        }else {
-          num_dims = 1;
-        }
-        dims.push_back(data_readers[execution_mode::training]->get_linearized_data_size());
-
-        if(ell.num_dims() != 0 || ell.dims() != "") {
-          err << __FILE__ << " " << __LINE__ << " :: reshape illegal combination using"
-              << "num_neurons_from_data_reader flag with num_dims or dims fields";
-          throw lbann_exception(err.str());
-        }
-      } else {
-        std::stringstream s(ell.dims());
-        while (s >> i) {
-          dims.push_back(i);
-        }
-        num_dims = ell.num_dims();
-      }
-      if (layout == data_layout::MODEL_PARALLEL) {
-        d = new reshape_layer<data_layout::MODEL_PARALLEL>(comm, num_dims, dims.data());
-      } else {
-        d = new reshape_layer<data_layout::DATA_PARALLEL>(comm, num_dims, dims.data());
-      }
-    }
-
-    //////////////////////////////////////////////////////////////////
-    // LAYER: concatenation
-    //////////////////////////////////////////////////////////////////
-    else if (layer.has_concatenation()) {
-      const lbann_data::Concatenation &ell = layer.concatenation();
-      d = new concatenation_layer<>(comm, ell.concatenation_axis(), cudnn);
-    }
-
-    //////////////////////////////////////////////////////////////////
-    // LAYER: slice
-    //////////////////////////////////////////////////////////////////
-    else if (layer.has_slice()) {
-      const lbann_data::Slice &ell = layer.slice();
-      std::stringstream s(ell.slice_points());
-      std::vector<int> slice_points;
-      int i;
-      while (s >> i) {
-        slice_points.push_back(i);
-      }
-      d = new slice_layer<>(comm, ell.slice_axis(), slice_points, cudnn);
-    }
-
-    //////////////////////////////////////////////////////////////////
-    // LAYER: sum
-    //////////////////////////////////////////////////////////////////
-    else if (layer.has_sum()) {
-      std::vector<DataType> scaling_factors;
-      std::stringstream ss(layer.sum().scaling_factors());
-      for (DataType x; ss >> x;) {
-        scaling_factors.push_back(x);
-      }
-      d = new sum_layer<>(comm, scaling_factors, cudnn);
-    }
-
-    //////////////////////////////////////////////////////////////////
-    // LAYER: split
-    //////////////////////////////////////////////////////////////////
-    else if (layer.has_split()) {
-      d = new split_layer<>(comm, cudnn);
-    }
-
-    //////////////////////////////////////////////////////////////////
-    // LAYER: noise
-    //////////////////////////////////////////////////////////////////
-    else if (layer.has_noise()) {
-      const lbann_data::Noise& ell = layer.noise();
-      std::vector<int> neuron_dims;
-      std::stringstream ss;
-      int i;
-      ss.str(ell.num_neurons());
-      while (ss >> i) {
-        neuron_dims.push_back(i);
-      }
-      d = new noise_layer<>(comm,neuron_dims,ell.noise_factor(), cudnn);
-    }
-
-    //////////////////////////////////////////////////////////////////
-    // LAYER: Hadamard
-    //////////////////////////////////////////////////////////////////
-    else if (layer.has_hadamard()) {
-      d = new hadamard_layer<>(comm, cudnn);
-    }
-
-    //////////////////////////////////////////////////////////////////
-    // LAYER: constant 
-    //////////////////////////////////////////////////////////////////
-    else if (layer.has_constant()) {
-      const lbann_data::Constant& ell = layer.constant();
-      std::vector<int> neuron_dims;
-      std::stringstream ss;
-      int i;
-      ss.str(ell.num_neurons());
-      while (ss >> i) {
-        neuron_dims.push_back(i);
-      }
-
-      d = new constant_layer<>(comm,ell.value(), neuron_dims, cudnn);
-    }
-
-    //////////////////////////////////////////////////////////////////
-    // LAYER: pooling
-    //////////////////////////////////////////////////////////////////
-    else if (layer.has_pooling()) {
-      const lbann_data::Pooling& ell = layer.pooling();
-      bool has_vectors = ell.has_vectors();
-
-      if (has_vectors) {
-
-        int i;
-        std::stringstream ss(ell.pool_dims());
-        std::vector<int> pool_dims;
-        while (ss >> i) {
-          pool_dims.push_back(i);
-        }
-
-        std::vector<int> pool_pads;
-        ss.clear();
-        ss.str(ell.pool_pads());
-        while (ss >> i) {
-          pool_pads.push_back(i);
-        }
-
-        std::vector<int> pool_strides;
-        ss.clear();
-        ss.str(ell.pool_strides());
-        while (ss >> i) {
-          pool_strides.push_back(i);
-        }
-        if (layout == data_layout::MODEL_PARALLEL and master) {
-          err << __FILE__ << " " << __LINE__ << " :: pooling_layer "
-              << "does not support MODEL_PARALLEL layouts";
-          throw lbann_exception(err.str());
-        } else {
-          d = new pooling_layer<data_layout::DATA_PARALLEL>(
-            comm,
-            ell.num_dims(),
-            pool_dims,
-            pool_pads,
-            pool_strides,
-            get_pool_mode(ell.pool_mode(), master),
-            cudnn
-          );
-        }
-      } else {
-        if (layout == data_layout::MODEL_PARALLEL and master) {
-          err << __FILE__ << " " << __LINE__ << " :: pooling_layer "
-              << "does not support MODEL_PARALLEL layouts";
-          throw lbann_exception(err.str());
-        } else {
-          d = new pooling_layer<data_layout::DATA_PARALLEL>(
-            comm,
-            ell.num_dims(),
-            ell.pool_dims_i(),
-            ell.pool_pads_i(),
-            ell.pool_strides_i(),
-            get_pool_mode(ell.pool_mode(), master),
-            cudnn
-          );
-        }
-      }
-    }
-
-    //////////////////////////////////////////////////////////////////
-    // LAYER: unpooling
-    //////////////////////////////////////////////////////////////////
-    else if (layer.has_unpooling()) {
-      const lbann_data::Unpooling& ell = layer.unpooling();
-      auto *pl = (pooling_layer<data_layout::DATA_PARALLEL>*)model_layers[ell.pooling_layer()];
-      if (layout == data_layout::MODEL_PARALLEL and master) {
-        err << __FILE__ << " " << __LINE__ << " :: local_response_normalization "
-            << "does not support MODEL_PARALLEL layouts";
-        throw lbann_exception(err.str());
-      } else {
-        d = new unpooling_layer<data_layout::DATA_PARALLEL>(
-          comm,
-          pl
-        );
-      }
-    }
-
-    //////////////////////////////////////////////////////////////////
-    // LAYER: Convolution
-    //////////////////////////////////////////////////////////////////
-    else if (layer.has_convolution()) {
-      const lbann_data::Convolution& ell = layer.convolution();
-      bool has_vectors = ell.has_vectors();
-
-      if (has_vectors) {
-        std::vector<int> conv_dims;
-        std::stringstream ss;
-        int i;
-        ss.str(ell.conv_dims());
-        while (ss >> i) {
-          conv_dims.push_back(i);
-        }
-
-        std::vector<int> conv_pads;
-        ss.clear();
-        ss.str(ell.conv_pads());
-        while (ss >> i) {
-          conv_pads.push_back(i);
-        }
-
-        std::vector<int> conv_strides;
-        ss.clear();
-        ss.str(ell.conv_strides());
-        while (ss >> i) {
-          conv_strides.push_back(i);
-        }
-
-        if (layout == data_layout::MODEL_PARALLEL and master) {
-          err << __FILE__ << " " << __LINE__ << " :: convolution "
-              << "does not support MODEL_PARALLEL layouts";
-          throw lbann_exception(err.str());
-        } else {
-          d = new convolution_layer<data_layout::DATA_PARALLEL>(
-            comm,
-            ell.num_dims(),
-            ell.num_output_channels(),
-            conv_dims,
-            conv_pads,
-            conv_strides,
-            ell.has_bias(),
-            cudnn
-          );
-        }
-      }
-
-      else {
-        if (layout == data_layout::MODEL_PARALLEL and master) {
-          err << __FILE__ << " " << __LINE__ << " :: convolution "
-              << "does not support MODEL_PARALLEL layouts";
-          throw lbann_exception(err.str());
-        } else {
-          d = new convolution_layer<data_layout::DATA_PARALLEL>(
-            comm,
-            ell.num_dims(),
-            ell.num_output_channels(),
-            ell.conv_dims_i(),
-            ell.conv_pads_i(),
-            ell.conv_strides_i(),
-            ell.has_bias(),
-            cudnn
-          );
-        }
-      }
-    }
-
-    //////////////////////////////////////////////////////////////////
-    // LAYER: Deconvolution
-    //////////////////////////////////////////////////////////////////
-    else if (layer.has_deconvolution()) {
-      const lbann_data::Deconvolution& ell = layer.deconvolution();
-      bool has_vectors = ell.has_vectors();
-
-      if (has_vectors) {
-        std::vector<int> conv_dims;
-        std::stringstream ss;
-        int i;
-        ss.str(ell.conv_dims());
-        while (ss >> i) {
-          conv_dims.push_back(i);
-        }
-
-        std::vector<int> conv_pads;
-        ss.clear();
-        ss.str(ell.conv_pads());
-        while (ss >> i) {
-          conv_pads.push_back(i);
-        }
-
-        std::vector<int> conv_strides;
-        ss.clear();
-        ss.str(ell.conv_strides());
-        while (ss >> i) {
-          conv_strides.push_back(i);
-        }
-
-        int num_neurons;
-        if (layer.num_neurons_from_data_reader()) {
-          num_neurons = data_readers[execution_mode::training]->get_linearized_data_size();
-        } else {
-          num_neurons = ell.num_output_channels();
-        }
-
-        if (layout == data_layout::MODEL_PARALLEL and master) {
-          err << __FILE__ << " " << __LINE__ << " :: deconvolution "
-              << "does not support MODEL_PARALLEL layouts";
-          throw lbann_exception(err.str());
-        } else {
-          d = new deconvolution_layer<data_layout::DATA_PARALLEL>(
-            comm,
-            ell.num_dims(),
-            num_neurons/*ell.num_output_channels()*/,
-            conv_dims,
-            conv_pads,
-            conv_strides,
-            ell.has_bias(),
-            cudnn
-          );
-        }
-      }
-
-      else {
-        if (layout == data_layout::MODEL_PARALLEL and master) {
-          err << __FILE__ << " " << __LINE__ << " :: deconvolution "
-              << "does not support MODEL_PARALLEL layouts";
-          throw lbann_exception(err.str());
-        } else {
-          d = new deconvolution_layer<data_layout::DATA_PARALLEL>(
-            comm,
-            ell.num_dims(),
-            ell.num_output_channels(),
-            ell.conv_dims_i(),
-            ell.conv_pads_i(),
-            ell.conv_strides_i(),
-            ell.has_bias(),
-            cudnn
-          );
-        }
-      }
-    }
-    //////////////////////////////////////////////////////////////////
-    // LAYER: local_response_normalization
-    //////////////////////////////////////////////////////////////////
-    else if (layer.has_local_response_normalization()) {
-      const lbann_data::LocalResponseNormalization& ell = layer.local_response_normalization();
-
-      DataType lrn_alpha = ell.lrn_alpha();
-      DataType lrn_beta = ell.lrn_beta();
-      DataType lrn_k = ell.lrn_k();
-      int window_width = ell.window_width();
-      if (layout == data_layout::MODEL_PARALLEL and master) {
-        err << __FILE__ << " " << __LINE__ << " :: local_response_normalization "
-            << "does not support MODEL_PARALLEL layouts";
-        throw lbann_exception(err.str());
-      } else {
-        d = new local_response_normalization_layer<data_layout::DATA_PARALLEL>(
-          comm,
-          window_width,
-          lrn_alpha,
-          lrn_beta,
-          lrn_k,
-          cudnn);
-      }
-    }
-
-    //////////////////////////////////////////////////////////////////
-    // LAYER: selu_dropout (regularizer)
-    //////////////////////////////////////////////////////////////////
-    else if (layer.has_selu_dropout()) {
-      const lbann_data::SeluDropout& ell = layer.selu_dropout();
-      if (ell.alpha() != 0.0 && ell.scale() != 0.0) {
-        if (layout == data_layout::MODEL_PARALLEL) {
-          d = new selu_dropout<data_layout::MODEL_PARALLEL>(
-            comm,
-            ell.keep_prob(),
-            ell.alpha(),
-            ell.scale()
-            );
-        } else {
-          d = new selu_dropout<data_layout::DATA_PARALLEL>(
-            comm,
-            ell.keep_prob(),
-            ell.alpha(),
-            ell.scale()
-            );
-        }
-      } else {
-        if (layout == data_layout::MODEL_PARALLEL) {
-          d = new selu_dropout<data_layout::MODEL_PARALLEL>(
-            comm,
-            ell.keep_prob()
-            );
-        } else {
-          d = new selu_dropout<data_layout::DATA_PARALLEL>(
-            comm,
-            ell.keep_prob()
-            );
-        }
-      }
-    }
-
-    //////////////////////////////////////////////////////////////////
-    // LAYER: batch_normalization
-    //////////////////////////////////////////////////////////////////
-    else if (layer.has_batch_normalization()) {
-      const lbann_data::BatchNormalization& ell = layer.batch_normalization();
-      if (layout == data_layout::MODEL_PARALLEL and master) {
-        err << __FILE__ << " " << __LINE__ << " :: batch_normalization "
-            << "does not support MODEL_PARALLEL layouts";
-        throw lbann_exception(err.str());
-      } else {
-        d = new batch_normalization<data_layout::DATA_PARALLEL>(
-          comm,
-          ell.decay(),
-          ell.epsilon(),
-          ell.global_stats(),
-          cudnn);
-      }
-    }
-
-    //////////////////////////////////////////////////////////////////
-    // LAYER: selu (activation)
-    //////////////////////////////////////////////////////////////////
-    else if (layer.has_selu()) {
-      const lbann_data::Selu& ell = layer.selu();
-      if (ell.alpha() != 0.0 && ell.scale() != 0.0) {
-        if (layout == data_layout::MODEL_PARALLEL) {
-          d = new selu_layer<data_layout::MODEL_PARALLEL>(
-            comm,
-            ell.alpha(),
-            ell.scale()
-            );
-        } else {
-          d = new selu_layer<data_layout::DATA_PARALLEL>(
-            comm,
-            ell.alpha(),
-            ell.scale()
-            );
-        }
-      } else {
-        if (layout == data_layout::MODEL_PARALLEL) {
-          d = new selu_layer<data_layout::MODEL_PARALLEL>(comm);
-        } else {
-          d = new selu_layer<data_layout::DATA_PARALLEL>(comm);
-        }
-      }
-    }
-
-    //////////////////////////////////////////////////////////////////
-    // LAYER: tanh
-    //////////////////////////////////////////////////////////////////
-    else if (layer.has_tanh()) {
-      //const lbann_data::Tanh& ell = layer.tanh();
-      if (layout == data_layout::MODEL_PARALLEL) {
-        d = new tanh_layer<data_layout::MODEL_PARALLEL>(comm);
-      } else {
-        d = new tanh_layer<data_layout::DATA_PARALLEL>(comm);
-      }
-    }
-
-    //////////////////////////////////////////////////////////////////
-    // LAYER: softplus
-    //////////////////////////////////////////////////////////////////
-    else if (layer.has_softplus()) {
-      //const lbann_data::Softplus& ell = layer.softplus();
-      if (layout == data_layout::MODEL_PARALLEL) {
-        d = new softplus_layer<data_layout::MODEL_PARALLEL>(comm);
-      } else {
-        d = new softplus_layer<data_layout::DATA_PARALLEL>(comm);
-      }
-    }
-
-    //////////////////////////////////////////////////////////////////
-    // LAYER: smooth_relu
-    //////////////////////////////////////////////////////////////////
-    else if (layer.has_smooth_relu()) {
-      //const lbann_data::SmoothRelu& ell = layer.smooth_relu();
-      if (layout == data_layout::MODEL_PARALLEL) {
-        d = new smooth_relu_layer<data_layout::MODEL_PARALLEL>(comm);
-      } else {
-        d = new smooth_relu_layer<data_layout::DATA_PARALLEL>(comm);
-      }
-    }
-
-    //////////////////////////////////////////////////////////////////
-    // LAYER: leaky_relu
-    //////////////////////////////////////////////////////////////////
-    else if (layer.has_leaky_relu()) {
-      const lbann_data::LeakyRelu& ell = layer.leaky_relu();
-      if (layout == data_layout::MODEL_PARALLEL) {
-        d = new leaky_relu_layer<data_layout::MODEL_PARALLEL>(
-          comm,
-          ell.leak()
-        );
-      } else {
-        d = new leaky_relu_layer<data_layout::DATA_PARALLEL>(
-          comm,
-          ell.leak()
-        );
-      }
-    }
-
-    //////////////////////////////////////////////////////////////////
-    // LAYER: identity
-    //////////////////////////////////////////////////////////////////
-    else if (layer.has_identity()) {
-      if (layout == data_layout::MODEL_PARALLEL) {
-        d = new identity_layer<data_layout::MODEL_PARALLEL>(comm);
-      } else {
-        d = new identity_layer<data_layout::DATA_PARALLEL>(comm);
-      }
-    }
-
-    //////////////////////////////////////////////////////////////////
-    // LAYER: elu
-    //////////////////////////////////////////////////////////////////
-    else if (layer.has_elu()) {
-      const lbann_data::ELU& ell = layer.elu();
-      if (layout == data_layout::MODEL_PARALLEL) {
-        d = new elu_layer<data_layout::MODEL_PARALLEL>(
-          comm,
-          ell.alpha()
-        );
-      } else {
-        d = new elu_layer<data_layout::DATA_PARALLEL>(
-          comm,
-          ell.alpha()
-        );
-      }
-    }
-
-    //#####
-
-    //////////////////////////////////////////////////////////////////
-    // LAYER: atan
-    //////////////////////////////////////////////////////////////////
-    else if (layer.has_atan()) {
-      if (layout == data_layout::MODEL_PARALLEL) {
-        d = new atan_layer<data_layout::MODEL_PARALLEL>(comm);
-      } else {
-        d = new atan_layer<data_layout::DATA_PARALLEL>(comm);
-      }
-    }
-
-    //////////////////////////////////////////////////////////////////
-    // LAYER: bent_identity
-    //////////////////////////////////////////////////////////////////
-    else if (layer.has_bent_identity()) {
-      if (layout == data_layout::MODEL_PARALLEL) {
-        d = new bent_identity_layer<data_layout::MODEL_PARALLEL>(comm);
-      } else {
-        d = new bent_identity_layer<data_layout::DATA_PARALLEL>(comm);
-      }
-    }
-
-    //////////////////////////////////////////////////////////////////
-    // LAYER: exponential
-    //////////////////////////////////////////////////////////////////
-    else if (layer.has_exponential()) {
-      if (layout == data_layout::MODEL_PARALLEL) {
-        d = new exponential_layer<data_layout::MODEL_PARALLEL>(comm);
-      } else {
-        d = new exponential_layer<data_layout::DATA_PARALLEL>(comm);
-      }
-    }
-
-    //////////////////////////////////////////////////////////////////
-    // LAYER: swish
-    //////////////////////////////////////////////////////////////////
-    else if (layer.has_swish()) {
-      if (layout == data_layout::MODEL_PARALLEL) {
-        d = new swish_layer<data_layout::MODEL_PARALLEL>(comm);
-      } else {
-        d = new swish_layer<data_layout::DATA_PARALLEL>(comm);
-      }
-    }
-
-    //////////////////////////////////////////////////////////////////
-    // LAYER: dropout
-    //////////////////////////////////////////////////////////////////
-    else if (layer.has_dropout()) {
-      const lbann_data::Dropout& ell = layer.dropout();
-      if (layout == data_layout::MODEL_PARALLEL) {
-        d = new dropout<data_layout::MODEL_PARALLEL>(
-          comm,
-          ell.keep_prob());
-      } else {
-        d = new dropout<data_layout::DATA_PARALLEL>(
-          comm,
-          ell.keep_prob());
-      }
-    }
-
-    //////////////////////////////////////////////////////////////////
-    // LAYER: softmax
-    //////////////////////////////////////////////////////////////////
-    else if (layer.has_softmax()) {
-      //const lbann_data::Softmax& ell = layer.softmax();
-      if (layout == data_layout::MODEL_PARALLEL) {
-        d = new softmax_layer<data_layout::MODEL_PARALLEL>(comm, cudnn);
-      } else {
-        d = new softmax_layer<data_layout::DATA_PARALLEL>(comm,cudnn);
-      }
-    }
-
-    //////////////////////////////////////////////////////////////////
-    // LAYER: target_partitioned_minibatch
-    //////////////////////////////////////////////////////////////////
-    else if (layer.has_target()) {
-      const lbann_data::Target& ell = layer.target();
-      const std::string& io_buffer = ell.io_buffer();
-      if(io_buffer == "distributed") {
-        if (layout == data_layout::MODEL_PARALLEL) {
-          d = new  target_layer<distributed_io_buffer, data_layout::MODEL_PARALLEL>(
-            comm,
-            nullptr,
-            m.num_parallel_readers(),
-            data_readers,
-            ell.shared_data_reader(),
-            ell.for_regression());
-        } else {
-          d = new  target_layer<distributed_io_buffer, data_layout::DATA_PARALLEL>(
-            comm,
-            nullptr,
-            m.num_parallel_readers(),
-            data_readers,
-            ell.shared_data_reader(),
-            ell.for_regression());
-        }
-      }else if(io_buffer == "partitioned") {
-        if (layout == data_layout::MODEL_PARALLEL and master) {
-          err << __FILE__ << " " << __LINE__ << " :: target_layer "
-              << "does not support MODEL_PARALLEL layouts";
-          throw lbann_exception(err.str());
-        } else {
-          d = new  target_layer<partitioned_io_buffer, data_layout::DATA_PARALLEL>(
-            comm,
-            nullptr,
-            m.num_parallel_readers(),
-            data_readers,
-            ell.shared_data_reader(),
-            ell.for_regression());
-        }
-      }
-    }
-
-    //////////////////////////////////////////////////////////////////
-    // ERROR
-    //////////////////////////////////////////////////////////////////
-    else {
-      if (master) {
-        err << __FILE__ << " " << __LINE__
-            << " :: unknown or unsupported layer type";
-        throw lbann_exception(err.str());
-      }
-    }
-
-    // Set layer name
-    std::string layer_name = layer.name();
-    if (!layer_name.empty()) {
-      d->set_name(layer_name);
-    } else {
-      layer_name = d->get_name();
-    }
-    if (master and layer_is_in_model(layer_name)) {
-      err << __FILE__ << " " << __LINE__
-          << " :: layer name " << layer_name << " is not unique" ;
-      throw lbann_exception(err.str());
-    }
-
-    // Add layer to model
-    model->add_layer(d);
-    model_layers[layer_name] = d;
-    model_layer_names.push_back(layer_name);
-
-  }
-
-  setup_pointers(proto_layers, model, master);
-
-}
-
-lbann_summary * construct_summarizer(const lbann_data::Model &m, lbann_comm *comm) {
-  lbann_summary *summary = nullptr;
-  bool master = comm->am_world_master();
-  int size = m.callback_size();
-  for (int j=0; j<size; j++) {
-    const lbann_data::Callback& callback = m.callback(j);
-    if (callback.has_summary()) {
-      const lbann_data::CallbackSummary& c = callback.summary();
-      if (master) {
-        std::cout << "constructing summarizer with dir: " << c.dir() << std::endl;
-      }
-
-      //check to see if directory exists
-      struct stat sb;
-      if (! ( stat(c.dir().c_str(), &sb) == 0 && S_ISDIR(sb.st_mode) )) {
-        if (master) {
-          throw lbann_exception(
-            std::string {} + __FILE__ + " " + std::to_string(__LINE__) + " :: " +
-            "summary directory " + c.dir() + " does not exist");
-        }
-      }
-      summary = new lbann_summary(c.dir(), comm);
-    }
-  }
-  return summary;
-}
-
-
-void choose_imcomm_callback_weights(lbann_comm *comm,
-                                    const lbann_data::Model& m,
-                                    std::unordered_set<std::string> &include_list,
-                                    std::unordered_set<std::string> &exclude_list) {
-  const bool master = comm->am_world_master();
-  const int num_weights = m.weights_size();
-  for (int j=0; j<num_weights; j++) {
-    const lbann_data::Weights& w = m.weights(j);
-    switch (w.imcomm()) {
-      case lbann_data::Imcomm::DEFAULT :
-        break;
-      case lbann_data::Imcomm::EXCLUDE :
-        exclude_list.insert(w.name());
-        if (master) {
-          std::cout << "EXPLICITLY EXCLUDING: " << w.name() << std::endl;
-        }
-        break;
-      case lbann_data::Imcomm::INCLUDE :
-        include_list.insert(w.name());
-        if (master) {
-          std::cout << "EXPLICITLY INCLUDING: " << w.name() << std::endl;
-        }
-        break;
-      //todo TODO need error checking here
-      case lbann_data::Imcomm::Imcomm_INT_MIN_SENTINEL_DO_NOT_USE_ :
-        break;
-      case lbann_data::Imcomm::Imcomm_INT_MAX_SENTINEL_DO_NOT_USE_ :
-        break;
-    }
-  }
-
-}
-
-void init_callbacks(
-  lbann_comm *comm,
-  lbann::model *model,
-  std::map<execution_mode, lbann::generic_data_reader *>& data_readers,
-  const lbann_data::LbannPB& p)
-{
-  std::stringstream err;
-  bool master = comm->am_world_master();
-
-  const lbann_data::Model& m = p.model();
-  if (master) std::cerr << std::endl << "starting init_callbacks; size: " << m.callback_size() << std::endl;
-
-  //the same summarizer is passed to all call backs that take a summarizer;
-  //construct_summarizer returns this summarizer, which may be a nullptr
-  lbann_summary *summarizer = construct_summarizer(m, comm);
-
-  //loop over the callbacks
-  int size = m.callback_size();
-  for (int j=0; j<size; j++) {
-    const lbann_data::Callback& callback = m.callback(j);
-
-    //////////////////////////////////////////////////////////////////
-    // CALLBACK: ltfb
-    //////////////////////////////////////////////////////////////////
-    if (callback.has_ltfb()) {
-      const lbann_data::CallbackLTFB &c = callback.ltfb();
-      auto *ltfb_cb = new lbann_callback_ltfb(c.round_size(), summarizer);
-      model->add_callback(ltfb_cb);
-    }
-
-    //////////////////////////////////////////////////////////////////
-    // CALLBACK: save_images
-    //////////////////////////////////////////////////////////////////
-    if (callback.has_save_images()) {
-      const lbann_data::CallbackSaveImages& c = callback.save_images();
-      std::string image_dir = c.image_dir();
-      std::string extension = c.extension();
-      generic_data_reader *reader = data_readers[execution_mode::training];
-      lbann_callback_save_images *image_cb = new lbann_callback_save_images(reader, image_dir, extension);
-      model->add_callback(image_cb);
-    }
-
-    //////////////////////////////////////////////////////////////////
-    // CALLBACK: print
-    //////////////////////////////////////////////////////////////////
-    if (callback.has_print()) {
-      const lbann_data::CallbackPrint& c = callback.print();
-      if (master) {
-        std::cout << "adding print callback" << std::endl;
-      }
-      auto *print_cb = new lbann_callback_print(c.interval());
-      model->add_callback(print_cb);
-    }
-
-    //////////////////////////////////////////////////////////////////
-    // CALLBACK: timer
-    //////////////////////////////////////////////////////////////////
-    if (callback.has_timer()) {
-      auto *timer_cb = new lbann_callback_timer(summarizer);
-      model->add_callback(timer_cb);
-    }
-
-    //////////////////////////////////////////////////////////////////
-    // CALLBACK: summary
-    //////////////////////////////////////////////////////////////////
-    if (callback.has_summary()) {
-      const lbann_data::CallbackSummary& c = callback.summary();
-      auto *summary_cb = new lbann_callback_summary(summarizer, c.batch_interval(), c.mat_interval());
-      model->add_callback(summary_cb);
-    }
-
-    //////////////////////////////////////////////////////////////////
-    // CALLBACK: dump_weights
-    //////////////////////////////////////////////////////////////////
-    if (callback.has_dump_weights()) {
-      const lbann_data::CallbackDumpWeights& c = callback.dump_weights();
-      if (master) {
-        std::cout << "adding dump weights callback with basename: " << c.basename()
-                  << " and interval: " << c.interval() << std::endl;
-      }
-      lbann_callback_dump_weights *weights_cb = new lbann_callback_dump_weights(c.basename(), c.interval());
-      model->add_callback(weights_cb);
-    }
-
-    //////////////////////////////////////////////////////////////////
-    // CALLBACK: dump_activations
-    //////////////////////////////////////////////////////////////////
-    if (callback.has_dump_activations()) {
-      const lbann_data::CallbackDumpActivations& c = callback.dump_activations();
-      if (master) {
-        std::cout << "adding dump activations callback with basename: " << c.basename()
-                  << " and interval: " << c.interval()
-                  << " and layer names " << c.layer_names() << std::endl;
-      }
-      std::vector<std::string> layer_names;
-      std::stringstream ss;
-      std::string name;
-      ss.str(c.layer_names());
-      while (ss >> name) {
-        layer_names.push_back(name);
-      }
-      lbann_callback_dump_activations *activations_cb = new lbann_callback_dump_activations(c.basename(), c.interval(),layer_names);
-      model->add_callback(activations_cb);
-    }
-
-    //////////////////////////////////////////////////////////////////
-    // CALLBACK: dump_gradients
-    //////////////////////////////////////////////////////////////////
-    if (callback.has_dump_gradients()) {
-      const lbann_data::CallbackDumpGradients& c = callback.dump_gradients();
-      if (master) {
-        std::cout << "adding dump gradients callback with basename: " << c.basename()
-                  << " and interval: " << c.interval() << std::endl;
-      }
-      lbann_callback_dump_gradients *gradients_cb = new lbann_callback_dump_gradients(c.basename(), c.interval());
-      model->add_callback(gradients_cb);
-    }
-
-    //////////////////////////////////////////////////////////////////
-    // CALLBACK: dump_mb_indices
-    //////////////////////////////////////////////////////////////////
-    if (callback.has_dump_mb_indices()) {
-      const lbann_data::CallbackDumpMBIndices& c = callback.dump_mb_indices();
-      if (master) {
-        std::cout << "adding dump I/O callback with basename: " << c.basename()
-                  << " and interval: " << c.interval() << std::endl;
-      }
-      lbann_callback_dump_minibatch_sample_indices *mb_indices_cb = new lbann_callback_dump_minibatch_sample_indices(c.basename(), c.interval());
-      model->add_callback(mb_indices_cb);
-    }
-
-    //////////////////////////////////////////////////////////////////
-    // CALLBACK: check_dataset
-    //////////////////////////////////////////////////////////////////
-    if (callback.has_check_dataset()) {
-      //const lbann_data::CallbackCheckDataset& c = callback.check_dataset();
-      if (master) {
-        std::cout << "adding callback to check the dataset" << std::endl;
-      }
-      auto *check_dataset_cb = new lbann_callback_check_dataset();
-      model->add_callback(check_dataset_cb);
-    }
-
-    //////////////////////////////////////////////////////////////////
-    // CALLBACK: disp_io_stats
-    //////////////////////////////////////////////////////////////////
-    if (callback.has_disp_io_stats()) {
-      const lbann_data::CallbackDispIOStats& c = callback.disp_io_stats();
-      std::stringstream s(c.layers());
-      std::unordered_set<Layer*> which;
-      std::string a;
-      while (s >> a) {
-        if (master and not layer_is_in_model(a)) {
-          err << __FILE__ << " " << __LINE__
-              << " :: callback disp_io_stats: could not find layer " << a;
-          throw lbann_exception(err.str());
-        }
-        which.insert(model_layers[a]);
-        if (master) {
-          std::cout << "adding display I/O stats callback for layer " << a;
-        }
-      }
-      lbann_callback_io *io_cb = new lbann_callback_io(which);
-      model->add_callback(io_cb);
-    }
-
-    //////////////////////////////////////////////////////////////////
-    // CALLBACK: imcomm
-    //////////////////////////////////////////////////////////////////
-    if (callback.has_imcomm()) {
-      const lbann_data::CallbackImComm& c = callback.imcomm();
-      if (master) {
-        std::cout << "adding imcomm callback\n";
-      }
-      std::unordered_set<std::string> include_list, exclude_list;
-      choose_imcomm_callback_weights(comm, m, include_list, exclude_list);
-      if (c.all_optimizers()) {
-        for (auto it : model_weights) {
-          std::string name = it.second->get_name();
-          if (exclude_list.find(name) == exclude_list.end()) {
-            if (master) {
-              std::cout << "ADDING to IMCOMM: " << name << std::endl;
-            }
-            include_list.insert(name);
-          } else {
-            if (master) {
-              std::cout << "WOULD ADD TO IMCOMM, but was explicitly excluded: "
-                        << name << std::endl;
-            }
-          }
-        }
-      }
-      std::unordered_set<weights*> weights_list;
-      for (std::string name : include_list) {
-        if (master && !weights_are_in_model(name)) {
-          err << __FILE__ << " " << __LINE__
-              << " :: callback imcomm: could not find " << name;
-          throw lbann_exception(err.str());
-        }
-        weights_list.insert(model_weights[name]);
-      }
-      lbann_callback_imcomm::comm_type c_type = get_comm_type(c.intermodel_comm_method(), master);
-      lbann_callback_imcomm *im = new lbann_callback_imcomm(c_type, weights_list, summarizer);
-      model->add_callback(im);
-    }
-
-    //////////////////////////////////////////////////////////////////
-    // CALLBACK: step_learning_rate
-    //////////////////////////////////////////////////////////////////
-    if (callback.has_step_learning_rate()) {
-      const lbann_data::CallbackStepLearningRate &c = callback.step_learning_rate();
-      std::stringstream s(c.weights());
-      std::unordered_set<weights*> weights_list;
-      std::string name;
-      while (s >> name) {
-        if (master && !weights_are_in_model(name)) {
-          err << __FILE__ << " " << __LINE__
-              << " :: callback step_learning_rate: could not find " << name;
-          throw lbann_exception(err.str());
-        }
-        weights_list.insert(model_weights[name]);
-      }
-      lbann_callback_step_learning_rate *learn
-        = new lbann_callback_step_learning_rate(c.step(), c.amt(), weights_list);
-      if (master) {
-        std::cout << "adding step learning rate callback\n";
-      }
-      model->add_callback(learn);
-    }
-
-    //////////////////////////////////////////////////////////////////
-    // CALLBACK: adaptive_learning_rate
-    //////////////////////////////////////////////////////////////////
-    if (callback.has_adaptive_learning_rate()) {
-      const lbann_data::CallbackAdaptiveLearningRate &c = callback.adaptive_learning_rate();
-      std::stringstream s(c.weights());
-      std::unordered_set<weights*> weights_list;
-      std::string name;
-      while (s >> name) {
-        if (master && !weights_are_in_model(name)) {
-          err << __FILE__ << " " << __LINE__
-              << " :: callback adaptive_learning_rate: could not find " << name;
-          throw lbann_exception(err.str());
-        }
-        weights_list.insert(model_weights[name]);
-      }
-      lbann_callback_adaptive_learning_rate *learn
-        = new lbann_callback_adaptive_learning_rate(c.patience(), c.amt(), weights_list);
-      model->add_callback(learn);
-    }
-
-    //////////////////////////////////////////////////////////////////
-    // CALLBACK: debug
-    //////////////////////////////////////////////////////////////////
-    if (callback.has_debug()) {
-      const lbann_data::CallbackDebug& c = callback.debug();
-      if (master) {
-        std::cout << "adding debugging callback for phase: " << c.phase() << std::endl;
-      }
-      lbann_callback_debug *debug_cb = nullptr;
-      if(c.phase() == "train" || c.phase() == "training") {
-        debug_cb = new lbann_callback_debug(execution_mode::training, summarizer);
-      } else if (c.phase() == "validation") {
-        debug_cb = new lbann_callback_debug(execution_mode::validation, summarizer);
-      } else if (c.phase() == "test" || c.phase() == "testing") {
-        debug_cb = new lbann_callback_debug(execution_mode::testing, summarizer);
-      } else {
-        debug_cb = new lbann_callback_debug();
-      }
-      model->add_callback(debug_cb);
-    }
-
-    //////////////////////////////////////////////////////////////////
-    // CALLBACK: debug_io
-    //////////////////////////////////////////////////////////////////
-    if (callback.has_debug_io()) {
-      const lbann_data::CallbackDebugIO& c = callback.debug_io();
-      if (master) {
-        std::cout << "adding debugging I/O callback for phase: " << c.phase() << std::endl;
-      }
-      lbann_callback_debug_io *debug_cb = nullptr;
-      if(c.phase() == "train" || c.phase() == "training") {
-        debug_cb = new lbann_callback_debug_io(execution_mode::training, c.lvl());
-      } else if (c.phase() == "validate" || c.phase() == "validation") {
-        debug_cb = new lbann_callback_debug_io(execution_mode::validation, c.lvl());
-      } else if (c.phase() == "test" || c.phase() == "testing") {
-        debug_cb = new lbann_callback_debug_io(execution_mode::testing, c.lvl());
-      } else {
-        debug_cb = new lbann_callback_debug_io();
-      }
-      model->add_callback(debug_cb);
-    }
-
-    //////////////////////////////////////////////////////////////////
-    // CALLBACK: check_small
-    //////////////////////////////////////////////////////////////////
-    if (callback.has_check_small()) {
-      if (master) {
-        std::cout << "adding check_small callback" << std::endl;
-      }
-      auto *checksmall_cb = new lbann_callback_checksmall();
-      model->add_callback(checksmall_cb);
-    }
-
-    //////////////////////////////////////////////////////////////////
-    // CALLBACK: check_nan
-    //////////////////////////////////////////////////////////////////
-    if (callback.has_check_nan()) {
-      if (master) {
-        std::cout << "adding check_nan callback" << std::endl;
-      }
-      auto *checknan_cb = new lbann_callback_checknan();
-      model->add_callback(checknan_cb);
-    }
-
-    //////////////////////////////////////////////////////////////////
-    // CALLBACK: hang
-    //////////////////////////////////////////////////////////////////
-    if (callback.has_hang()) {
-      const lbann_data::CallbackHang& c = callback.hang();
-      int rank_to_hang = c.rank();
-      if (master) {
-        if (rank_to_hang == -1) {
-          std::cout << "*** HANGING EVERY RANK IN HANG CALLBACK ***" <<
-                    std::endl;
-        } else {
-          std::cout << "*** HANGING RANK " << rank_to_hang <<
-                    " IN HANG CALLBACK ***" << std::endl;
-        }
-      }
-      auto *hang_cb = new lbann_callback_hang(rank_to_hang);
-      model->add_callback(hang_cb);
-    }
-
-    //////////////////////////////////////////////////////////////////
-    // CALLBACK: drop_fixed_learning_rate
-    //////////////////////////////////////////////////////////////////
-    if (callback.has_drop_fixed_learning_rate()) {
-      const lbann_data::CallbackDropFixedLearningRate& c =
-        callback.drop_fixed_learning_rate();
-      if (master) {
-        std::cout << "adding drop_fixed_learning_rate callback" << std::endl;
-      }
-      std::stringstream s(c.weights());
-      std::unordered_set<weights*> weights_list;
-      std::string name;
-      while (s >> name) {
-        if (master && !weights_are_in_model(name)) {
-          err << __FILE__ << " " << __LINE__
-              << " :: callback drop_learning_rate: could not find " << name;
-          throw lbann_exception(err.str());
-        }
-        weights_list.insert(model_weights[name]);
-      }
-      std::vector<int64_t> drop_epochs;
-      for (int i = 0; i < c.drop_epoch_size(); ++i) {
-        drop_epochs.push_back(c.drop_epoch(i));
-      }
-      lbann_callback_drop_fixed_learning_rate *dflr = new
-      lbann_callback_drop_fixed_learning_rate(
-        drop_epochs, c.amt(), weights_list);
-      model->add_callback(dflr);
-    }
-
-    //////////////////////////////////////////////////////////////////
-    // CALLBACK: linear_growth_learning_rate
-    //////////////////////////////////////////////////////////////////
-    if (callback.has_linear_growth_learning_rate()) {
-      const lbann_data::CallbackLinearGrowthLearningRate& c =
-        callback.linear_growth_learning_rate();
-      if (master) {
-        std::cout << "adding linear_growth_learning_rate callback" << std::endl;
-      }
-      std::stringstream s(c.weights());
-      std::unordered_set<weights*> weights_list;
-      std::string name;
-      while (s >> name) {
-        if (master && !weights_are_in_model(name)) {
-          err << __FILE__ << " " << __LINE__
-              << " :: callback linear_growth_learning_rate: could not find " << name;
-          throw lbann_exception(err.str());
-        }
-        weights_list.insert(model_weights[name]);
-      }
-      lbann_callback_linear_growth_learning_rate *lglr = new
-      lbann_callback_linear_growth_learning_rate(
-        c.target(), c.num_epochs(), c.delay(), weights_list);
-      model->add_callback(lglr);
-    }
-
-    //////////////////////////////////////////////////////////////////
-    // CALLBACK: poly_learning_rate
-    //////////////////////////////////////////////////////////////////
-    if (callback.has_poly_learning_rate()) {
-      const lbann_data::CallbackPolyLearningRate &c = callback.poly_learning_rate();
-      std::stringstream s(c.weights());
-      std::unordered_set<weights*> weights_list;
-      std::string name;
-      while (s >> name) {
-        if (master && !weights_are_in_model(name)) {
-          err << __FILE__ << " " << __LINE__
-              << " :: callback poly_learning_rate: could not find " << name;
-          throw lbann_exception(err.str());
-        }
-        weights_list.insert(model_weights[name]);
-      }
-      const uint64_t max_iter = c.max_iter();
-      const uint64_t num_epochs = static_cast<uint64_t>(m.num_epochs());
-      lbann_callback_poly_learning_rate *learn
-        = new lbann_callback_poly_learning_rate(c.power(), num_epochs, max_iter, weights_list);
-      if (master) {
-        std::cout << "adding poly learning rate callback" << std::endl;
-      }
-      model->add_callback(learn);
-    }
-
-    //////////////////////////////////////////////////////////////////
-    // CALLBACK: profiler
-    //////////////////////////////////////////////////////////////////
-    if (callback.has_profiler()) {
-      //const lbann_data::CallbackProfiler& c = callback.profiler();
-      if (master) {
-        std::cout << "adding profiler callback" << std::endl;
-      }
-      auto *profiler_cb = new lbann_callback_profiler();
-      model->add_callback(profiler_cb);
-    }
-
-    //////////////////////////////////////////////////////////////////
-    // CALLBACK: step_minibatch
-    //////////////////////////////////////////////////////////////////
-    if (callback.has_step_minibatch()) {
-      const lbann_data::CallbackStepMinibatch& c = callback.step_minibatch();
-      if (master) {
-        std::cout << "adding step_minibatch callback, start=" <<
-          c.starting_mbsize() << ", step=" << c.step() << " ramp=" <<
-          c.ramp_time() << std::endl;
-      }
-      auto *step_mb_cb = new
-        lbann_callback_step_minibatch(c.starting_mbsize(), c.step(),
-                                      c.ramp_time());
-      model->add_callback(step_mb_cb);
-    }
-
-    //////////////////////////////////////////////////////////////////
-    // CALLBACK: minibatch_schedule
-    //////////////////////////////////////////////////////////////////
-    if (callback.has_minibatch_schedule()) {
-      const lbann_data::CallbackMinibatchSchedule& c =
-        callback.minibatch_schedule();
-      if (master) {
-        std::cout << "adding minibatch_schedule callback" << std::endl;
-      }
-      std::vector<lbann_callback_minibatch_schedule::minibatch_step> steps;
-      for (int i = 0; i < c.step_size(); ++i) {
-        const lbann_data::MinibatchScheduleStep& step = c.step(i);
-        steps.emplace_back(step.epoch(), step.mbsize(), step.lr(),
-                           step.ramp_time());
-      }
-      lbann_callback_minibatch_schedule *mb_sched = new
-        lbann_callback_minibatch_schedule(c.starting_mbsize(), steps);
-      model->add_callback(mb_sched);
-    }
-
-    //////////////////////////////////////////////////////////////////
-    // CALLBACK: gradient_check
-    //////////////////////////////////////////////////////////////////
-    if (callback.has_gradient_check()) {
-      const lbann_data::CallbackGradientCheck& c = callback.gradient_check();
-      if (master) {
-        std::cout << "adding gradient_check callback" << std::endl;
-      }
-      auto *gradient_check_cb = new
-      lbann_callback_gradient_check(c.step_size(), c.verbose(), c.fail_on_error());
-      model->add_callback(gradient_check_cb);
-    }
-
-    //////////////////////////////////////////////////////////////////
-    // CALLBACK: optimizerwise_adaptive_learning_rate
-    //////////////////////////////////////////////////////////////////
-    if (callback.has_optimizerwise_adaptive_learning_rate()) {
-      const lbann_data::CallbackOptimizerwiseAdaptiveLearningRate& c =
-        callback.optimizerwise_adaptive_learning_rate();
-      if (master) {
-        std::cout << "adding optimizerwise_adaptive_learning_rate callback" <<
-          " with scale=" << c.scale() << std::endl;
-      }
-      std::stringstream s(c.weights());
-      std::unordered_set<weights*> weights_list;
-      std::string name;
-      while (s >> name) {
-        if (master && !weights_are_in_model(name)) {
-          err << __FILE__ << " " << __LINE__
-              << " :: callback optimizerwise_adaptive_learning_rate: could not find " << name;
-          throw lbann_exception(err.str());
-        }
-        weights_list.insert(model_weights[name]);
-      }
-      lbann_callback_optimizerwise_adaptive_learning_rate *owalr_cb = new
-        lbann_callback_optimizerwise_adaptive_learning_rate(c.scale(), weights_list);
-      model->add_callback(owalr_cb);
-    }
-
-
-    //////////////////////////////////////////////////////////////////
-    // CALLBACK: checkpoint
-    //////////////////////////////////////////////////////////////////
-    if (callback.has_checkpoint()) {
-      const lbann_data::CallbackCheckpoint& c = callback.checkpoint();
-      if (master) {
-        std::cout << "checkpoint saving on interval <epoch:" << c.checkpoint_epochs() << " steps:" << c.checkpoint_steps() << " secs:" << c.checkpoint_secs()
-	          << "> to dir: " << c.checkpoint_dir() << std::endl;
-      }
-      lbann_callback_checkpoint *checkpoint_cb = new
-        lbann_callback_checkpoint(c.checkpoint_dir(), c.checkpoint_epochs(), c.checkpoint_steps(), c.checkpoint_secs(), c.checkpoint_per_rank());
-      model->add_callback(checkpoint_cb);
-    }
-
-    //////////////////////////////////////////////////////////////////
-    // CALLBACK: save_model
-    //////////////////////////////////////////////////////////////////
-    if (callback.has_save_model()) {
-      const lbann_data::CallbackSaveModel& c = callback.save_model();
-      std::string dir = c.dir();
-      std::string extension = c.extension();
-      lbann_callback_save_model *model_cb = new lbann_callback_save_model(dir, extension);
-      model->add_callback(model_cb);
-    }
-
-  }
-
-}
-
-objective_function *init_objective_function(lbann_data::ObjectiveFunction obj_fn_params) {
-  objective_function *obj_fn = new objective_function();
-  for (int j=0; j<obj_fn_params.mean_squared_error_size(); j++) {
-    const lbann_data::MeanSquaredError &params = obj_fn_params.mean_squared_error(j);
-    obj_fn->add_term(new mean_squared_error_loss(params.scale_factor()));
-  }
-  for (int j=0; j<obj_fn_params.mean_absolute_deviation_size(); j++) {
-    const lbann_data::MeanAbsoluteDeviation &params = obj_fn_params.mean_absolute_deviation(j);
-    obj_fn->add_term(new mean_absolute_deviation_loss(params.scale_factor()));
-  }
-  for (int j=0; j<obj_fn_params.mean_absolute_error_size(); j++) {
-    const lbann_data::MeanAbsoluteError &params = obj_fn_params.mean_absolute_error(j);
-    obj_fn->add_term(new mean_absolute_error_loss(params.scale_factor()));
-  }
-  for (int j=0; j<obj_fn_params.cross_entropy_size(); j++) {
-    const lbann_data::CrossEntropy &params = obj_fn_params.cross_entropy(j);
-    obj_fn->add_term(new cross_entropy(params.scale_factor()));
-  }
-  for (int j=0; j<obj_fn_params.binary_cross_entropy_size(); j++) {
-    const lbann_data::BinaryCrossEntropy &params = obj_fn_params.binary_cross_entropy(j);
-    obj_fn->add_term(new binary_cross_entropy(params.scale_factor()));
-  }
-  for (int j=0; j<obj_fn_params.cross_entropy_with_uncertainty_size(); j++) {
-    const lbann_data::CrossEntropyWithUncertainty &params = obj_fn_params.cross_entropy_with_uncertainty(j);
-    obj_fn->add_term(new cross_entropy_with_uncertainty(params.scale_factor()));
-  }
-  for (int j=0; j<obj_fn_params.geom_negloglike_size(); j++) {
-    const lbann_data::GeomNegLogLike &params = obj_fn_params.geom_negloglike(j);
-    obj_fn->add_term(new geom_negloglike(params.scale_factor()));
-  }
-  for (int j=0; j<obj_fn_params.poisson_negloglike_size(); j++) {
-    const lbann_data::PoissonNegLogLike &params = obj_fn_params.poisson_negloglike(j);
-    obj_fn->add_term(new poisson_negloglike(params.scale_factor()));
-  }
-  for (int j=0; j<obj_fn_params.polya_negloglike_size(); j++) {
-    const lbann_data::PolyaNegLogLike &params = obj_fn_params.polya_negloglike(j);
-    obj_fn->add_term(new polya_negloglike(params.scale_factor()));
-  }
-  for (int j=0; j<obj_fn_params.l1_weight_regularization_size(); j++) {
-    const lbann_data::L1WeightRegularization &params = obj_fn_params.l1_weight_regularization(j);
-    obj_fn->add_term(new l1_weight_regularization(params.scale_factor()));
-  }
-  for (int j=0; j<obj_fn_params.l2_weight_regularization_size(); j++) {
-    const lbann_data::L2WeightRegularization &params = obj_fn_params.l2_weight_regularization(j);
-    obj_fn->add_term(new l2_weight_regularization(params.scale_factor()));
-  }
-  for (int j=0; j<obj_fn_params.group_lasso_weight_regularization_size(); j++) {
-    const lbann_data::GroupLassoWeightRegularization &params = obj_fn_params.group_lasso_weight_regularization(j);
-    obj_fn->add_term(new group_lasso_weight_regularization(params.scale_factor()));
-  }
-  for (int j=0; j<obj_fn_params.kl_divergence_size(); j++) {
-    const lbann_data::KLDivergence &params = obj_fn_params.kl_divergence(j);
-    obj_fn->add_term(new kl_divergence(params.layer1(),params.layer2()));
-  }
-  return obj_fn;
-}
-
-model *init_model(lbann_comm *comm, optimizer *default_optimizer, const lbann_data::LbannPB& p)
-{
-  std::stringstream err;
-  bool master = comm->am_world_master();
-
-  //sequential_model *model = 0;
-  model *model = nullptr;
-
-  const lbann_data::Model& m = p.model();
-  const std::string name = m.name();
-  uint mini_batch_size = m.mini_batch_size();
-
-  //instantiate the objective function
-  objective_function *obj_fn = init_objective_function(m.objective_function());
-
-  //instantiate the network; layers will be added in a separate function call
-  if (name == "sequential_model") {
-    model = new sequential_model(comm, mini_batch_size, obj_fn, default_optimizer);
-    if (master) std::cout << "instantiating sequential_model\n";
-  }
-  else if (name == "directed_acyclic_graph_model") {
-    model = new directed_acyclic_graph_model(comm, mini_batch_size, obj_fn, default_optimizer);
-    if (master) std::cout << "instantiating directed_acyclic_graph_model\n";
-  } else if (name == "recurrent_model") {
-    const lbann_data::Model::Recurrent& recurrent = m.recurrent();
-    model = new recurrent_model(comm, mini_batch_size, obj_fn, default_optimizer, recurrent.unroll_depth());
-    if (master) std::cout << "instantiating recurrent_model\n";
-  } else if(name == "siamese_model") {
-    if (m.has_siamese()) {
-      const lbann_data::Model::Siamese& siamese = m.siamese();
-      model = new siamese_model(comm, mini_batch_size, obj_fn, default_optimizer, siamese.num_heads());
-    } else {
-      err << __FILE__ << " " << __LINE__
-          << " :: init_model() - " << name << " needs definition" << std::endl;
-      throw lbann_exception(err.str());
-    }
-    if (master) std::cout << "instantiating siamese_model\n";
-  } else if (name == "greedy_layerwise_autoencoder") {
-    model = new greedy_layerwise_autoencoder(comm, mini_batch_size, obj_fn, default_optimizer);
-    if (master) std::cout << "instantiating greedy_layerwise_autoencoder\n";
-  }
-  else {
-    if (master) {
-      err << __FILE__ << " " << __LINE__
-          << " :: init_model() - unknown model name: " << name << std::endl
-          << "; should be one of: sequential_model, dag_model, greedy_layerwise_autoencoder";
-      throw lbann_exception(err.str());
-    }
-  }
-
-  //get data layout
-  const data_layout layout = get_data_layout(m.data_layout());
-  if (master and layout == data_layout::invalid) {
-    err << __FILE__ << " " << __LINE__ << " :: "
-        << "model has invalid data layout " << m.data_layout();
-    throw lbann_exception(err.str());
-  }
-
-  //add the metrics
-  for (int j=0; j<m.metric_size(); j++) {
-    const lbann_data::Metric &metric = m.metric(j);
-    if (metric.has_categorical_accuracy()) {
-      model->add_metric(new categorical_accuracy_metric(comm));
-    }
-    if (metric.has_top_k_categorical_accuracy()) {
-      const lbann_data::TopKCategoricalAccuracy &a = metric.top_k_categorical_accuracy();
-      model->add_metric(new top_k_categorical_accuracy_metric(a.top_k(), comm));
-    }
-    if (metric.has_mean_squared_error()) {
-      model->add_metric(new mean_squared_error_metric(comm));
-    }
-    if (metric.has_mean_absolute_deviation()) {
-      model->add_metric(new mean_absolute_deviation_metric(comm));
-    }
-    if (metric.has_pearson_correlation()) {
-      model->add_metric(new pearson_correlation_metric(comm));
-    }
-    if (metric.has_r2()) {
-      model->add_metric(new r2_metric(comm));
-    }
-  }
-
-  //set checkpoint values
-  //model->set_checkpoint_dir(m.checkpoint_dir());
-  //model->set_checkpoint_epochs(m.checkpoint_epochs());
-  //model->set_checkpoint_steps(m.checkpoint_steps());
-  //model->set_checkpoint_secs(m.checkpoint_secs());
-
-  return model;
-}
-
-optimizer *init_default_optimizer(lbann_comm *comm,
-                                  cudnn::cudnn_manager *cudnn,
-                                  const lbann_data::LbannPB& params)
-{
-  optimizer *opt = nullptr;
-  const lbann_data::Optimizer &opt_params = params.optimizer();
-  if (opt_params.has_sgd()) {
-    const lbann_data::Sgd &sgd_params = opt_params.sgd();
-    opt = new sgd(comm,
-                  sgd_params.learn_rate(),
-                  sgd_params.momentum(),
-                  sgd_params.nesterov());
-  }
-  if (opt_params.has_adagrad()) {
-    const lbann_data::Adagrad &adagrad_params = opt_params.adagrad();
-    opt = new adagrad(comm,
-                      adagrad_params.learn_rate(),
-                      adagrad_params.eps());
-  }
-  if (opt_params.has_rmsprop()) {
-    const lbann_data::Rmsprop &rmsprop_params = opt_params.rmsprop();
-    opt = new rmsprop(comm,
-                      rmsprop_params.learn_rate(),
-                      rmsprop_params.decay_rate(),
-                      rmsprop_params.eps());
-  }
-  if (opt_params.has_adam()) {
-    const lbann_data::Adam &adam_params = opt_params.adam();
-    opt = new adam(comm,
-                   adam_params.learn_rate(),
-                   adam_params.beta1(),
-                   adam_params.beta2(),
-                   adam_params.eps());
-  }
-  if (opt_params.has_hypergradient_adam()) {
-    const lbann_data::HypergradientAdam &hypergradient_adam_params = opt_params.hypergradient_adam();
-    opt = new hypergradient_adam(comm,
-                                 hypergradient_adam_params.init_learning_rate(),
-                                 hypergradient_adam_params.hyper_learning_rate(),
-                                 hypergradient_adam_params.beta1(),
-                                 hypergradient_adam_params.beta2(),
-                                 hypergradient_adam_params.eps());
-  }
-
-  return opt;
-}
-
-
->>>>>>> becc1728
 void init_data_readers(lbann::lbann_comm *comm, const lbann_data::LbannPB& p, std::map<execution_mode, generic_data_reader *>& data_readers)
 {
   bool master = comm->am_world_master();
