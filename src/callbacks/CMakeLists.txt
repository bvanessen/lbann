--- conflicted
+++ resolved
@@ -1,4 +1,3 @@
-<<<<<<< HEAD
 add_sources(
   lbann_callback_print.cpp
   lbann_callback_summary.cpp
@@ -7,16 +6,6 @@
   lbann_callback_learning_rate.cpp
   lbann_callback_early_stopping.cpp
   lbann_callback_io.cpp
+  lbann_callback_debug.cpp
   lbann_callback_dump_weights.cpp
-)
-=======
-add_sources(lbann_callback_print.cpp
-            lbann_callback_summary.cpp
-            lbann_callback_timer.cpp
-            lbann_callback_imcomm.cpp
-            lbann_callback_learning_rate.cpp
-            lbann_callback_early_stopping.cpp
-            lbann_callback_io.cpp
-            lbann_callback_debug.cpp
-           )
->>>>>>> c3bfceb2
+)