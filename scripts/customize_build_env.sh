--- conflicted
+++ resolved
@@ -92,10 +92,6 @@
                 MODULE_CMD="module --force unload StdEnv; module load gcc/8.3.1 mvapich2/2.3 python/3.7.2"
                 ;;
             "zen" | "zen2") # Corona
-<<<<<<< HEAD
-                # Don't load OpenMPI get the HIP Clang to build it
-=======
->>>>>>> 46d58a2f
                 MODULE_CMD="module --force unload StdEnv; module load clang/11.0.0 python/3.7.2 opt rocm/4.0.0 openmpi-gnu/4.0"
                 ;;
             *)
@@ -294,21 +290,12 @@
       - spec: rdma-core@20 arch=${spack_arch}
         prefix: /usr
     openmpi:
-<<<<<<< HEAD
        buildable: False
        version:
        - 4.0
        externals:
        - spec: openmpi@4.0.0 arch=${spack_arch}
          prefix: /opt/openmpi/4.0/gnu
-=======
-      buildable: False
-      version:
-      - 4.0
-      externals:
-      - spec: openmpi@4.0.0 arch=${spack_arch}
-        prefix: /opt/openmpi/4.0/gnu
->>>>>>> 46d58a2f
 EOF
                 ;;
             *)
