--- conflicted
+++ resolved
@@ -46,254 +46,6 @@
 
 
 /// Main function
-<<<<<<< HEAD
-int main(int argc, char* argv[])
-{
-    // El initialization (similar to MPI_Init)
-    Initialize(argc, argv);
-    lbann_comm* comm = NULL;
-
-    try {
-
-        //determine if we're going to scale, subtract mean, etc;
-        //scaling/standardization is on a per-example basis (computed independantly
-        //for each image)
-        bool scale = Input("--scale", "scale data to [0,1], or [-1,1]", true);
-        bool subtract_mean = Input("--subtract-mean", "subtract mean, per example", false);
-        bool unit_variance = Input("--unit-variance", "standardize to unit-variance", false);
-
-        //if set to true, above three settings have no effect
-        bool z_score = Input("--z-score", "standardize to unit-variance; NA if not subtracting mean", false);
-
-        ///////////////////////////////////////////////////////////////////
-        // initalize grid, block
-        ///////////////////////////////////////////////////////////////////
-
-        // Initialize parameter defaults
-        TrainingParams trainParams;
-        //trainParams.DatasetRootDir = "/p/lscratchf/brainusr/datasets/MNIST/";
-        trainParams.EpochCount = 20;
-        trainParams.MBSize = 128;
-        trainParams.LearnRate = 0.01;
-        trainParams.DropOut = -1.0f;
-        trainParams.ProcsPerModel = 0;
-        trainParams.PercentageTrainingSamples = 1.0;
-        trainParams.PercentageValidationSamples = 0.1;
-        PerformanceParams perfParams;
-        perfParams.BlockSize = 256;
-
-        // Parse command-line inputs
-        trainParams.parse_params();
-        perfParams.parse_params();
-
-        ProcessInput();
-        PrintInputReport();
-
-        // Set algorithmic blocksize
-        SetBlocksize(perfParams.BlockSize);
-
-        // Set up the communicator and get the grid.
-        comm = new lbann_comm(trainParams.ProcsPerModel);
-        Grid& grid = comm->get_model_grid();
-        if (comm->am_world_master()) {
-          cout << "Number of models: " << comm->get_num_models() << endl;
-          cout << "Grid is " << grid.Height() << " x " << grid.Width() << endl;
-          cout << endl;
-        }
-
-        // Initialize lbann with the communicator.
-        lbann::initialize(comm);
-        init_random(42);
-        init_data_seq_random(42);
-
-
-        int parallel_io = perfParams.MaxParIOSize;
-        if (parallel_io == 0) {
-          if (comm->am_world_master()) {
-            cout << "\tMax Parallel I/O Fetch: " << comm->get_procs_per_model() <<
-              " (Limited to # Processes)" << endl;
-          }
-          parallel_io = comm->get_procs_per_model();
-        } else {
-          if (comm->am_world_master()) {
-            cout << "\tMax Parallel I/O Fetch: " << parallel_io << endl;
-          }
-        }
-
-
-        ///////////////////////////////////////////////////////////////////
-        // load training data 
-        ///////////////////////////////////////////////////////////////////
-        if (comm->am_world_master()) cout << endl << "USING cifar10_reader\n\n";
-        cifar10_reader cifar10_trainset(trainParams.MBSize, true);
-        cifar10_trainset.set_firstN(false);
-        cifar10_trainset.set_role("train");
-        cifar10_trainset.set_master(comm->am_world_master());
-        cifar10_trainset.set_file_dir(g_cifar10_dir);
-        cifar10_trainset.set_data_filename(g_cifar10_train);
-        cifar10_trainset.set_validation_percent(trainParams.PercentageValidationSamples);
-        cifar10_trainset.load();
-
-        cifar10_trainset.scale(scale);
-        cifar10_trainset.subtract_mean(subtract_mean);
-        cifar10_trainset.unit_variance(unit_variance);
-        cifar10_trainset.z_score(z_score);
-
-        ///////////////////////////////////////////////////////////////////
-        // create a validation set from the unused training data (ImageNet)
-        ///////////////////////////////////////////////////////////////////
-        cifar10_reader cifar10_validation_set(cifar10_trainset); // Clone the training set object
-        cifar10_validation_set.set_role("validation");
-        cifar10_validation_set.use_unused_index_set();
-
-        if (comm->am_world_master()) {
-          size_t num_train = cifar10_trainset.getNumData();
-          size_t num_validate = cifar10_trainset.getNumData();
-          double validate_percent = num_validate / (num_train+num_validate)*100.0;
-          double train_percent = num_train / (num_train+num_validate)*100.0;
-          cout << "Training using " << train_percent << "% of the training data set, which is " << cifar10_trainset.getNumData() << " samples." << endl
-               << "Validating training using " << validate_percent << "% of the training data set, which is " << cifar10_validation_set.getNumData() << " samples." << endl;
-        }
-
-        ///////////////////////////////////////////////////////////////////
-        // load testing data (ImageNet)
-        ///////////////////////////////////////////////////////////////////
-        cifar10_reader cifar10_testset(trainParams.MBSize, true);
-        cifar10_testset.set_firstN(false);
-        cifar10_testset.set_role("test");
-        cifar10_testset.set_master(comm->am_world_master());
-        cifar10_testset.set_file_dir(g_cifar10_dir);
-        cifar10_testset.set_data_filename(g_cifar10_test);
-        cifar10_testset.set_use_percent(trainParams.PercentageTestingSamples);
-        cifar10_testset.load();
-
-        if (comm->am_world_master()) {
-          cout << "Testing using " << (trainParams.PercentageTestingSamples*100) << "% of the testing data set, which is " << cifar10_testset.getNumData() << " samples." << endl;
-        }
-
-        cifar10_testset.scale(scale);
-        cifar10_testset.subtract_mean(subtract_mean);
-        cifar10_testset.unit_variance(unit_variance);
-        cifar10_testset.z_score(z_score);
-        if (comm->am_world_master()) {
-          cout << "Testing using " << (trainParams.PercentageTestingSamples*100) << "% of the testing data set, which is " << cifar10_testset.getNumData() << " samples." << endl;
-        }
-
-        ///////////////////////////////////////////////////////////////////
-        // initalize neural network (layers)
-        ///////////////////////////////////////////////////////////////////
-
-        // Initialize optimizer
-        optimizer_factory *optimizer_fac;
-        if (trainParams.LearnRateMethod == 1) { // Adagrad
-          optimizer_fac = new adagrad_factory(comm, trainParams.LearnRate);
-        }else if (trainParams.LearnRateMethod == 2) { // RMSprop
-          optimizer_fac = new rmsprop_factory(comm, trainParams.LearnRate);
-        } else if (trainParams.LearnRateMethod == 3) { // Adam
-          optimizer_fac = new adam_factory(comm, trainParams.LearnRate);
-        } else {
-          optimizer_fac = new sgd_factory(comm, trainParams.LearnRate, 0.9, trainParams.LrDecayRate, true);
-        }
-
-        // Initialize network
-        layer_factory* lfac = new layer_factory();
-        deep_neural_network dnn(trainParams.MBSize, comm, new objective_functions::categorical_cross_entropy(comm), lfac, optimizer_fac);
-        dnn.add_metric(new metrics::categorical_accuracy(data_layout::DATA_PARALLEL, comm));
-        std::map<execution_mode, generic_data_reader*> data_readers = {std::make_pair(execution_mode::training,&cifar10_trainset), 
-                                                               std::make_pair(execution_mode::validation, &cifar10_validation_set), 
-                                                               std::make_pair(execution_mode::testing, &cifar10_testset)};
-
-        //first layer
-        input_layer *input_layer = new input_layer_distributed_minibatch_parallel_io(data_layout::MODEL_PARALLEL, comm, parallel_io, (int) trainParams.MBSize, data_readers);
-        dnn.add(input_layer);
-        
-        //second layer
-        dnn.add("FullyConnected", data_layout::MODEL_PARALLEL, 100, trainParams.ActivationType, weight_initialization::glorot_uniform, {new dropout(data_layout::MODEL_PARALLEL, comm, trainParams.DropOut)});
-
-        //third layer
-        dnn.add("FullyConnected", data_layout::MODEL_PARALLEL, 30, trainParams.ActivationType, weight_initialization::glorot_uniform, {new dropout(data_layout::MODEL_PARALLEL, comm, trainParams.DropOut)});
-
-        //fourth layer
-        dnn.add("Softmax", data_layout::MODEL_PARALLEL, 10, activation_type::ID, weight_initialization::glorot_uniform, {});
-
-        //fifth layer
-        target_layer *target_layer = new target_layer_distributed_minibatch_parallel_io(data_layout::MODEL_PARALLEL, comm, parallel_io, (int) trainParams.MBSize, data_readers, true);
-        dnn.add(target_layer);
-
-        lbann_callback_print print_cb;
-        dnn.add_callback(&print_cb);
-        lbann_callback_dump_weights* dump_weights_cb;
-        lbann_callback_dump_activations* dump_activations_cb;
-        lbann_callback_dump_gradients* dump_gradients_cb;
-        if (trainParams.DumpWeights) {
-          dump_weights_cb = new lbann_callback_dump_weights(
-            trainParams.DumpDir);
-          dnn.add_callback(dump_weights_cb);
-        }
-        if (trainParams.DumpActivations) {
-          dump_activations_cb = new lbann_callback_dump_activations(
-            trainParams.DumpDir);
-          dnn.add_callback(dump_activations_cb);
-        }
-        if (trainParams.DumpGradients) {
-          dump_gradients_cb = new lbann_callback_dump_gradients(
-            trainParams.DumpDir);
-          dnn.add_callback(dump_gradients_cb);
-        }
-
-        if (comm->am_world_master()) {
-          cout << "Layer initialized:" << endl;
-          for (uint n = 0; n < g_NumLayers; n++) {
-            cout << "\tLayer[" << n << "]: " << g_LayerDim[n] << endl;
-          }
-          cout << endl;
-        }
-
-        if (comm->am_world_master()) {
-          cout << "Parameter settings:" << endl;
-          cout << "\tMini-batch size: " << trainParams.MBSize << endl;
-          cout << "\tLearning rate: " << trainParams.LearnRate << endl << endl;
-          cout << "\tEpoch count: " << trainParams.EpochCount << endl;
-        }
-
-        ///////////////////////////////////////////////////////////////////
-        // main loop for training/testing
-        ///////////////////////////////////////////////////////////////////
-
-        // Initialize the model's data structures
-        dnn.setup();
-
-        // set checkpoint directory and checkpoint interval
-        dnn.set_checkpoint_dir(trainParams.ParameterDir);
-        dnn.set_checkpoint_epochs(trainParams.CkptEpochs);
-        dnn.set_checkpoint_steps(trainParams.CkptSteps);
-        dnn.set_checkpoint_secs(trainParams.CkptSecs);
-
-        // restart model from checkpoint if we have one
-        dnn.restartShared();
-
-        // train/test
-        while (dnn.get_cur_epoch() < trainParams.EpochCount) {
-            dnn.train(1, true);
-            dnn.evaluate(execution_mode::testing);
-        }
-
-        // Free dynamically allocated memory
-        // delete target_layer;  // Causes segfault
-        // delete input_layer;  // Causes segfault
-        // delete lfac;  // Causes segfault
-        if (trainParams.DumpWeights) {
-          delete dump_weights_cb;
-        }
-        if (trainParams.DumpActivations) {
-          delete dump_activations_cb;
-        }
-        if (trainParams.DumpGradients) {
-          delete dump_gradients_cb;
-        }
-        delete optimizer_fac;
-        delete comm;
-=======
 int main(int argc, char *argv[]) {
   // El initialization (similar to MPI_Init)
   Initialize(argc, argv);
@@ -345,7 +97,6 @@
       cout << "Number of models: " << comm->get_num_models() << endl;
       cout << "Grid is " << grid.Height() << " x " << grid.Width() << endl;
       cout << endl;
->>>>>>> 59bc798b
     }
 
     // Initialize lbann with the communicator.
