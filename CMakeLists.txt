--- conflicted
+++ resolved
@@ -420,7 +420,6 @@
   set(LBANN_HAS_CONDUIT ${CONDUIT_FOUND})
 endif (LBANN_WITH_CONDUIT)
 
-<<<<<<< HEAD
 if (LBANN_WITH_DISTCONV)
   message(STATUS "DISTCONV requested")
   find_package(P2P)
@@ -443,7 +442,7 @@
     set(LBANN_WITH_DISTCONV OFF)
   endif(NOT P2P_FOUND)
 endif (LBANN_WITH_DISTCONV)
-=======
+
 if (LBANN_WITH_UNIT_TESTING)
   find_package(Catch2 2.0.0 CONFIG QUIET
     HINTS ${CATCH2_DIR} $ENV{CATCH2_DIR} ${CATCH_DIR} $ENV{CATCH_DIR}
@@ -462,7 +461,6 @@
   # Add this one last
   add_subdirectory(unit_test)
 endif (LBANN_WITH_UNIT_TESTING)
->>>>>>> 45307eb0
 
 # Handle the documentation
 add_subdirectory(docs)
