--- conflicted
+++ resolved
@@ -67,13 +67,10 @@
   /** Perform the computation in an optimization step on GPU. */
   void step_compute_gpu(AbsDistMat& values, const AbsDistMat& gradient) override;
 #endif // LBANN_HAS_CUDNN
-<<<<<<< HEAD
-=======
- 
+
   // For checkpointing
   void set_states_on_host() override;
   void set_states_on_device() override;
->>>>>>> 60746a00
 
  private:
 
@@ -115,8 +112,6 @@
   bool save_to_checkpoint_shared(persist& p, std::string m_name) override;
   bool load_from_checkpoint_shared(persist& p, std::string m_name) override;
 
-<<<<<<< HEAD
-=======
   bool save_to_checkpoint_distributed(persist& p, std::string m_name) override;
   bool load_from_checkpoint_distributed(persist& p, std::string m_name) override;
 
@@ -125,7 +120,6 @@
   std::vector<DataType*> m_velocity_d;
 #endif // LBANN_HAS_CUDNN
 
->>>>>>> 60746a00
 };
 
 } // namespace lbann
