////////////////////////////////////////////////////////////////////////////////
// Copyright (c) 2014-2016, Lawrence Livermore National Security, LLC. 
// Produced at the Lawrence Livermore National Laboratory. 
// Written by the LBANN Research Team (B. Van Essen, et al.) listed in
// the CONTRIBUTORS file. <lbann-dev@llnl.gov>
//
// LLNL-CODE-697807.
// All rights reserved.
//
// This file is part of LBANN: Livermore Big Artificial Neural Network
// Toolkit. For details, see http://software.llnl.gov/LBANN or
// https://github.com/LLNL/LBANN. 
//
// Licensed under the Apache License, Version 2.0 (the "Licensee"); you
// may not use this file except in compliance with the License.  You may
// obtain a copy of the License at:
//
// http://www.apache.org/licenses/LICENSE-2.0
//
// Unless required by applicable law or agreed to in writing, software
// distributed under the License is distributed on an "AS IS" BASIS,
// WITHOUT WARRANTIES OR CONDITIONS OF ANY KIND, either express or
// implied. See the License for the specific language governing
// permissions and limitations under the license.
//
// lbann_model_dnn .hpp .cpp - Deep Neural Networks models
////////////////////////////////////////////////////////////////////////////////

#ifndef LBANN_MODEL_DNN_HPP
#define LBANN_MODEL_DNN_HPP

#include "lbann/models/lbann_model_sequential.hpp"
#include "lbann/layers/lbann_layer.hpp"
#include <vector>
#include <string>

namespace lbann
{
  class deep_neural_network : public sequential_model
  {
  public:
    /// Constructor
    deep_neural_network(uint mini_batch_size,
                        lbann_comm* comm, 
                        objective_functions::objective_fn* obj_fn,
                        layer_factory* _layer_fac,
                        Optimizer_factory* _optimizer_fac);
    
    /// Destructor
    ~deep_neural_network();

    /// Check error in gradients
    /** @todo This is very old and probably broken
     */
    void check_gradient(CircMat& X, CircMat& Y, double* gradient_errors);

    /// Compute layer summaries
    void summarize(lbann_summary& summarizer);

    /// Train neural network
    /** @param num_epochs Number of epochs to train
     *  @param evaluation_frequency How often to evaluate model on
     *  validation set. A value less than 1 will disable evaluation.
     */
    void train(int num_epochs, int evaluation_frequency=0);
    /// Training step on one mini-batch
    bool train_mini_batch();

    /// Evaluate neural network
    void evaluate(execution_mode mode=execution_mode::testing);
    /// Evaluation step on one mini-batch
<<<<<<< HEAD
    bool evaluate_mini_batch(long *num_samples, long *num_errors);

    /// Get train accuracy
    /** Classification accuracy over the last training epoch
     */
    DataType get_train_accuracy() const { return m_train_accuracy; }
    /// Get validation accuracy
    DataType get_validate_accuracy() const { return m_validation_accuracy; }
    /// Get test accuracy
    DataType get_test_accuracy() const { return m_test_accuracy; }

    /// Returns the model's name
    const string & name() { return m_name; }

  protected:
    /// Train accuracy over last training epoch
    DataType m_train_accuracy;
    /// Validation accuracy
    DataType m_validation_accuracy;
    /// Test accuracy
    DataType m_test_accuracy;
    ///string name
    std::string m_name;
=======
    bool evaluate_mini_batch();
>>>>>>> bd0595a4
  };
}


#endif // LBANN_MODEL_DNN_HPP<|MERGE_RESOLUTION|>--- conflicted
+++ resolved
@@ -69,33 +69,14 @@
     /// Evaluate neural network
     void evaluate(execution_mode mode=execution_mode::testing);
     /// Evaluation step on one mini-batch
-<<<<<<< HEAD
-    bool evaluate_mini_batch(long *num_samples, long *num_errors);
-
-    /// Get train accuracy
-    /** Classification accuracy over the last training epoch
-     */
-    DataType get_train_accuracy() const { return m_train_accuracy; }
-    /// Get validation accuracy
-    DataType get_validate_accuracy() const { return m_validation_accuracy; }
-    /// Get test accuracy
-    DataType get_test_accuracy() const { return m_test_accuracy; }
+    bool evaluate_mini_batch();
 
     /// Returns the model's name
     const string & name() { return m_name; }
 
   protected:
-    /// Train accuracy over last training epoch
-    DataType m_train_accuracy;
-    /// Validation accuracy
-    DataType m_validation_accuracy;
-    /// Test accuracy
-    DataType m_test_accuracy;
     ///string name
     std::string m_name;
-=======
-    bool evaluate_mini_batch();
->>>>>>> bd0595a4
   };
 }
 
