////////////////////////////////////////////////////////////////////////////////
// Copyright (c) 2014-2016, Lawrence Livermore National Security, LLC.
// Produced at the Lawrence Livermore National Laboratory.
// Written by the LBANN Research Team (B. Van Essen, et al.) listed in
// the CONTRIBUTORS file. <lbann-dev@llnl.gov>
//
// LLNL-CODE-697807.
// All rights reserved.
//
// This file is part of LBANN: Livermore Big Artificial Neural Network
// Toolkit. For details, see http://software.llnl.gov/LBANN or
// https://github.com/LLNL/LBANN.
//
// Licensed under the Apache License, Version 2.0 (the "Licensee"); you
// may not use this file except in compliance with the License.  You may
// obtain a copy of the License at:
//
// http://www.apache.org/licenses/LICENSE-2.0
//
// Unless required by applicable law or agreed to in writing, software
// distributed under the License is distributed on an "AS IS" BASIS,
// WITHOUT WARRANTIES OR CONDITIONS OF ANY KIND, either express or
// implied. See the License for the specific language governing
// permissions and limitations under the license.
//
// lbann_layer_pooling .hpp .cpp - Pooling Layer (max, average)
////////////////////////////////////////////////////////////////////////////////

#ifndef LBANN_LAYER_POOLING_HPP_INCLUDED
#define LBANN_LAYER_POOLING_HPP_INCLUDED

#include <vector>
#include "lbann/lbann_base.hpp"
#include "lbann/layers/transform/transform.hpp"
#include "lbann/utils/cudnn_wrapper.hpp"
#include "lbann/utils/lbann_exception.hpp"
#include "lbann/utils/lbann_im2col.hpp"

namespace lbann {

/// Pooling layer
template <data_layout T_layout = data_layout::DATA_PARALLEL>
//class pooling_layer : public transform<T_layout> {
class pooling_layer : public transform {
 private:

  /// Pooling mode
  const pool_mode m_pool_mode;

  /// Pooling window dimensions
  std::vector<int> m_pool_dims;
  /// Pooling padding
  std::vector<int> m_pool_pads;
  /// Pooling strides
  std::vector<int> m_pool_strides;
  /// Size of pooling window
  int m_pool_size;

#ifdef __LIB_CUDNN
  /// Input tensor descriptor
  cudnnTensorDescriptor_t m_input_desc;
  /// Output tensor descriptor
  cudnnTensorDescriptor_t m_output_desc;
  /// Pooling descriptor
  cudnnPoolingDescriptor_t m_pooling_desc;
#endif // __LIB_CUDNN

 public:
  /// Constructor
  pooling_layer(int index,
                int num_data_dims,
                const int *pool_dims,
                const int *pool_pads,
                const int *pool_strides,
                pool_mode _pool_mode,
                int mini_batch_size,
                lbann_comm *comm,
                cudnn::cudnn_manager *cudnn = NULL)
    : transform(index, comm, mini_batch_size),
      m_pool_mode(_pool_mode) {
    set_name("pooling_layer");

    // Setup the data distribution
    initialize_distributed_matrices();

    this->m_type = layer_type::pooling;

    // Initialize input dimensions and pooling parameters
    m_pool_dims.assign(pool_dims, pool_dims+num_data_dims);
    m_pool_size = std::accumulate(m_pool_dims.begin(),
                                  m_pool_dims.end(),
                                  1,
                                  std::multiplies<int>());
    m_pool_pads.assign(pool_pads, pool_pads+num_data_dims);
    m_pool_strides.assign(pool_strides, pool_strides+num_data_dims);

  #ifdef __LIB_CUDNN

    // Initialize cuDNN objects
    m_input_desc = NULL;
    m_output_desc = NULL;
    m_pooling_desc = NULL;

    // Initialize GPU memory if using GPU
    if(cudnn) {
      this->m_using_gpus = true;
      this->m_cudnn = cudnn;

      // Get number of GPUs
      const int num_gpus = this->m_cudnn->get_num_gpus();

      // Get number of columns per GPU
      const int num_processes = this->m_comm->get_procs_per_model();
      const int local_mini_batch_size = (mini_batch_size + num_processes - 1) / num_processes;
      this->m_mini_batch_size_per_gpu = (local_mini_batch_size + num_gpus - 1) / num_gpus;
    }
  #endif // __LIB_CUDNN

  }

  /// Destructor
  ~pooling_layer() {
  #ifdef __LIB_CUDNN
    if(this->m_using_gpus) {

      // Destroy cuDNN objects
      if(m_input_desc) {
        CHECK_CUDNN(cudnnDestroyTensorDescriptor(m_input_desc));
      }
      if(m_output_desc) {
        CHECK_CUDNN(cudnnDestroyTensorDescriptor(m_output_desc));
      }
      if(m_pooling_desc) {
        CHECK_CUDNN(cudnnDestroyPoolingDescriptor(m_pooling_desc));
      }

      // Deallocate GPU memory
      this->m_cudnn->deallocate_on_gpus(this->m_activations_d);
      this->m_cudnn->deallocate_on_gpus(this->m_error_signal_d);
      if(!this->m_prev_layer->using_gpus()) {
        this->m_cudnn->deallocate_on_gpus(this->m_prev_activations_d);
      }
      if(!this->m_next_layer->using_gpus()) {
        this->m_cudnn->deallocate_on_gpus(this->m_prev_error_signal_d);
      }

    }
  #endif // __LIB_CUDNN
  }

  virtual inline void initialize_distributed_matrices() {
    transform::initialize_distributed_matrices<T_layout>();
  }
  virtual inline data_layout get_data_layout() { return T_layout; }

  void setup(Layer *prev_layer, Layer *next_layer) {
    Layer::setup(prev_layer, next_layer);

    // Initialize neuron tensor dimensions
    this->m_num_neuron_dims = this->m_num_prev_neuron_dims;
    this->m_neuron_dims.resize(this->m_num_neuron_dims);
    this->m_neuron_dims[0] = this->m_prev_neuron_dims[0];
    for(int i=0; i<this->m_num_neuron_dims-1; ++i) {
      const int effective_dim = (this->m_prev_neuron_dims[i+1]
                                 + 2*m_pool_pads[i] - m_pool_dims[i] + 1);
      this->m_neuron_dims[i+1] = ((effective_dim + m_pool_strides[i] - 1)
                                  / m_pool_strides[i]);
    }
    this->m_num_neurons = std::accumulate(this->m_neuron_dims.begin(),
                                          this->m_neuron_dims.end(),
                                          1,
                                          std::multiplies<int>());

  #ifdef __LIB_CUDNN
    // Setup cuDNN objects
    if(this->m_using_gpus) {
      setup_gpu();
    }
  #endif // __LIB_CUDNN

<<<<<<< HEAD
    // Check if input dimensions are valid
    int num_inputs = m_num_channels;
    for(int i=0; i<m_num_dims; ++i) {
      num_inputs *= m_input_dims[i];
    }
    if(num_inputs != num_prev_neurons) {
      throw lbann_exception("lbann_layer_pooling: unexpected number of input neurons");
    }
=======
    // Initialize matrices
    Zeros(*this->m_prev_activations, this->m_num_prev_neurons, this->m_mini_batch_size);
    Zeros(*this->m_error_signal, this->m_num_prev_neurons, this->m_mini_batch_size);
    Zeros(*this->m_activations, this->m_num_neurons, this->m_mini_batch_size);
    Zeros(*this->m_prev_error_signal, this->m_num_neurons, this->m_mini_batch_size);
>>>>>>> b060aff0

  }

  /// Initialize GPU objects
  void setup_gpu() {
  #ifndef __LIB_CUDNN
    throw lbann_exception("lbann_layer_pooling: cuDNN not detected");
  #else

    // Initialize descriptors
    CHECK_CUDNN(cudnnCreateTensorDescriptor(&m_input_desc));
    CHECK_CUDNN(cudnnCreateTensorDescriptor(&m_output_desc));
    CHECK_CUDNN(cudnnCreatePoolingDescriptor(&m_pooling_desc));

    // Set input tensor descriptor
    std::vector<int> input_dims = this->m_prev_neuron_dims;
    input_dims.insert(input_dims.begin(),
                      this->m_mini_batch_size_per_gpu);
    std::vector<int> input_strides(input_dims.size());
    input_strides[input_strides.size()-1]  = 1;
    for(int i=input_strides.size()-2; i>=0; --i) {
      input_strides[i] = input_strides[i+1] * input_dims[i+1];
    }
    CHECK_CUDNN(cudnnSetTensorNdDescriptor(m_input_desc,
                                           this->m_cudnn->get_cudnn_data_type(),
                                           input_dims.size(),
                                           input_dims.data(),
                                           input_strides.data()));

    // Set pooling descriptor
    cudnnPoolingMode_t cudnn_pool_mode;
    switch(m_pool_mode) {
    case pool_mode::max:
      cudnn_pool_mode = CUDNN_POOLING_MAX; break;
    case pool_mode::average:
      cudnn_pool_mode = CUDNN_POOLING_AVERAGE_COUNT_INCLUDE_PADDING; break;
    case pool_mode::average_no_pad:
      cudnn_pool_mode = CUDNN_POOLING_AVERAGE_COUNT_EXCLUDE_PADDING; break;
    default:
      throw lbann_exception("pooling_layer: no GPU implementation for pooling mode");
    }
    CHECK_CUDNN(cudnnSetPoolingNdDescriptor(m_pooling_desc,
                                            cudnn_pool_mode,
                                            CUDNN_PROPAGATE_NAN,
                                            m_pool_dims.size(),
                                            m_pool_dims.data(),
                                            m_pool_pads.data(),
                                            m_pool_strides.data()));

    // Set output tensor descriptor
    std::vector<int> output_dims;
  #ifdef LBANN_DEBUG
    output_dims.resize(this->m_num_prev_neuron_dims+1);
    CHECK_CUDNN(cudnnGetPoolingNdForwardOutputDim(m_pooling_desc,
                                                  m_input_desc,
                                                  output_dims.size(),
                                                  output_dims.data()));
    if(output_dims[0] != this->m_mini_batch_size_per_gpu) {
      throw lbann_exception("lbann_layer_pooling: invalid output dimensions");
    }
    for(int i=0; i<this->m_num_prev_neuron_dims; ++i) {
      if(output_dims[i+1] != this->m_neuron_dims[i]) {
        throw lbann_exception("lbann_layer_pooling: invalid output dimensions");
      }
    }
  #else
    output_dims = this->m_neuron_dims;
    output_dims.insert(output_dims.begin(), this->m_mini_batch_size_per_gpu);
  #endif // #ifdef LBANN_DEBUG
    std::vector<int> output_strides(output_dims.size());
    output_strides[output_strides.size()-1]  = 1;
    for(int i=output_strides.size()-2; i>=0; --i) {
      output_strides[i] = output_strides[i+1] * output_dims[i+1];
    }
    CHECK_CUDNN(cudnnSetTensorNdDescriptor(m_output_desc,
                                           this->m_cudnn->get_cudnn_data_type(),
                                           output_dims.size(),
                                           output_dims.data(),
                                           output_strides.data()));

    // Allocate GPU memory
    this->m_cudnn->allocate_on_gpus(this->m_activations_d,
                                    this->m_num_neurons,
                                    this->m_mini_batch_size_per_gpu);
    this->m_cudnn->allocate_on_gpus(this->m_error_signal_d,
                                    this->m_num_prev_neurons,
                                    this->m_mini_batch_size_per_gpu);
    if(!this->m_prev_layer->using_gpus()) {
      this->m_cudnn->allocate_on_gpus(this->m_prev_activations_d,
                                      this->m_num_prev_neurons,
                                      this->m_mini_batch_size_per_gpu);
    }
    if(!this->m_next_layer->using_gpus()) {
      this->m_cudnn->allocate_on_gpus(this->m_prev_error_signal_d,
                                      this->m_num_neurons,
                                      this->m_mini_batch_size_per_gpu);
    }

  #endif // #ifndef __LIB_CUDNN
  }

  protected:

  void fp_compute() {
    if(this->m_using_gpus) {
      fp_compute_cudnn();
    } else {
      fp_compute_im2col();
    }
  }

  void bp_compute() {
    if(this->m_using_gpus) {
      bp_compute_cudnn();
    } else {
      bp_compute_im2col();
    }
  }

 private:

  /// Pooling forward propagation with cuDNN
  void fp_compute_cudnn() {
  #ifndef __LIB_CUDNN
    throw lbann_exception("pooling_layer: cuDNN not detected");
  #else

    // Useful constants
    const DataType one = 1;
    const DataType zero = 0;

    // Perform pooling with each GPU
    const int num_gpus = this->m_cudnn->get_num_gpus();
    for(int i=0; i<num_gpus; ++i) {
      CHECK_CUDA(cudaSetDevice(this->m_cudnn->get_gpu(i)));
      CHECK_CUDNN(cudnnSetStream(this->m_cudnn->get_handle(i),
                                 this->m_cudnn->get_stream(i)));
      CHECK_CUDNN(cudnnPoolingForward(this->m_cudnn->get_handle(i),
                                      m_pooling_desc,
                                      &one,
                                      m_input_desc,
                                      this->m_prev_activations_d[i],
                                      &zero,
                                      m_output_desc,
                                      this->m_activations_d[i]));
    }

  #endif // #ifndef __LIB_CUDNN
  }

  /// Pooling backward propagation with cuDNN
  void bp_compute_cudnn() {
  #ifndef __LIB_CUDNN
    throw lbann_exception("pooling_layer: cuDNN not detected");
  #else

    // Useful constants
    const DataType one = 1;
    const DataType zero = 0;

    // Get number of GPUs
    const int num_gpus = this->m_cudnn->get_num_gpus();

    // Perform back propagation on each GPU
    for(int i=0; i<num_gpus; ++i) {
      CHECK_CUDA(cudaSetDevice(this->m_cudnn->get_gpu(i)));
      CHECK_CUDNN(cudnnSetStream(this->m_cudnn->get_handle(i),
                                 this->m_cudnn->get_stream(i)));
      CHECK_CUDNN(cudnnPoolingBackward(this->m_cudnn->get_handle(i),
                                       m_pooling_desc,
                                       &one,
                                       m_output_desc,
                                       this->m_activations_d[i],
                                       m_output_desc,
                                       this->m_prev_error_signal_d[i],
                                       m_input_desc,
                                       this->m_prev_activations_d[i],
                                       &zero,
                                       m_input_desc,
                                       this->m_error_signal_d[i]));
    }

  #endif // #ifndef __LIB_CUDNN
  }

  /// Pooling forward propagation with im2col
  void fp_compute_im2col() {

    // Throw exception if pooling mode is not max or average pooling
    if(m_pool_mode != pool_mode::max
        && m_pool_mode != pool_mode::average) {
      throw lbann_exception("pooling_layer: CPU pooling layer only implements max and average pooling");
    }

    // Get local matrices
    const Mat& prev_activations_local = this->m_prev_activations_v->LockedMatrix();
    Mat& activations_local = this->m_activations_v->Matrix();

    // Output entries are divided amongst channels
    const int num_channels = this->m_prev_neuron_dims[0];
    const int num_per_output_channel = this->m_num_neurons / num_channels;

    // Initialize im2col matrix
    Mat im2col_mat(m_pool_size * num_channels, num_per_output_channel);

    // Iterate through data samples
    for(int sample = 0; sample < prev_activations_local.Width(); ++sample) {

      // Construct im2col matrix from input
      const Mat input_mat = LockedView(prev_activations_local, ALL, IR(sample));
      im2col(input_mat,
             im2col_mat,
             num_channels,
             this->m_num_prev_neuron_dims - 1,
             this->m_prev_neuron_dims.data() + 1,
             m_pool_pads.data(),
             m_pool_dims.data(),
             m_pool_strides.data());

      // Apply max pooling
      if(m_pool_mode == pool_mode::max) {
        DataType *output_buffer = activations_local.Buffer(0, sample);
        #pragma omp parallel for collapse(2)
        for(int c = 0; c < num_channels; ++c) {
          for(int j = 0; j < num_per_output_channel; ++j) {
            DataType *im2col_buffer = im2col_mat.Buffer(c*m_pool_size, j);
            DataType output_entry = -INFINITY;
            for(int i = 0; i < m_pool_size; ++i) {
              output_entry = Max(output_entry, im2col_buffer[i]);
            }
            const int output_index = j + c * num_per_output_channel;
            output_buffer[output_index] = output_entry;
          }
        }
      }

      // Apply average pooling
      if(m_pool_mode == pool_mode::average) {
        DataType *output_buffer = activations_local.Buffer(0, sample);
        #pragma omp parallel for collapse(2)
        for(int c = 0; c < num_channels; ++c) {
          for(int j = 0; j < num_per_output_channel; ++j) {
            DataType *im2col_buffer = im2col_mat.Buffer(c*m_pool_size, j);
            DataType output_entry = 0;
            for(int i = 0; i < m_pool_size; ++i) {
              output_entry += im2col_buffer[i];
            }
            output_entry /= m_pool_size;
            const int output_index = j + c * num_per_output_channel;
            output_buffer[output_index] = output_entry;
          }
        }
      }

    }

  }

  /// Pooling forward propagation with im2col
  void bp_compute_im2col() {

    // Throw exception if pooling mode is not max or average pooling
    if(m_pool_mode != pool_mode::max
        && m_pool_mode != pool_mode::average) {
      throw lbann_exception("pooling_layer: CPU pooling layer only implements max and average pooling");
    }

    // Get local matrices
    const Mat& prev_activations_local = this->m_prev_activations_v->LockedMatrix();
    const Mat& prev_error_signal_local = this->m_prev_error_signal_v->LockedMatrix();
    Mat& error_signal_local = this->m_error_signal_v->Matrix();

    // Output entries are divided amongst channels
    const int num_channels = this->m_prev_neuron_dims[0];
    const int num_per_output_channel = this->m_num_neurons / num_channels;

    // Initialize im2col matrix
    Mat im2col_mat(m_pool_size * num_channels, num_per_output_channel);

    // Iterate through data samples
    for(int sample = 0; sample < prev_activations_local.Width(); ++sample) {

      // Compute gradient w.r.t. im2col matrix for max pooling
      if(m_pool_mode == pool_mode::max) {

        // Construct im2col matrix from input
        const Mat input_mat = LockedView(prev_activations_local, ALL, IR(sample));
        im2col(input_mat,
               im2col_mat,
               num_channels,
               this->m_num_prev_neuron_dims - 1,
               this->m_prev_neuron_dims.data() + 1,
               m_pool_pads.data(),
               m_pool_dims.data(),
               m_pool_strides.data());

        // Copy previous error signal to im2col matrix entries
        // corresponding to max
        const DataType *prev_error_signal_buffer
          = prev_error_signal_local.LockedBuffer(0, sample);
        #pragma omp parallel for collapse(2)
        for(int j = 0; j < num_per_output_channel; ++j) {
          for(int c = 0; c < num_channels; ++c) {
            DataType *im2col_buffer = im2col_mat.Buffer(c*m_pool_size, j);
            int max_index = 0;
            DataType max_entry = -INFINITY;
            for(int i = 0; i < m_pool_size; ++i) {
              const DataType current_entry = im2col_buffer[i];
              im2col_buffer[i] = 0;
              if(current_entry > max_entry) {
                max_index = i;
                max_entry = current_entry;
              }
            }
            const int prev_error_signal_index = j + c * num_per_output_channel;
            im2col_buffer[max_index]
              = prev_error_signal_buffer[prev_error_signal_index];
          }
        }

      }

      // Compute gradient w.r.t. im2col matrix for average pooling
      if(m_pool_mode == pool_mode::average) {
        #pragma omp parallel for collapse(2)
        for(int j = 0; j < num_per_output_channel; ++j) {
          for(int c = 0; c < num_channels; ++c) {
            DataType *im2col_buffer = im2col_mat.Buffer(c*m_pool_size, j);
            const int input_index = j + c * num_per_output_channel;
            const DataType output_entry
              = prev_error_signal_local(input_index, sample) / m_pool_size;
            for(int i = 0; i < m_pool_size; ++i) {
              im2col_buffer[i] = output_entry;
            }
          }
        }

      }

      // Compute error signal (i.e. gradient w.r.t. input)
      Mat output_mat = View(error_signal_local, ALL, IR(sample));
      col2im(im2col_mat,
             output_mat,
             num_channels,
             this->m_num_prev_neuron_dims - 1,
             this->m_prev_neuron_dims.data() + 1,
             m_pool_pads.data(),
             m_pool_dims.data(),
             m_pool_strides.data());

    }

  }

};
}

#endif // LBANN_LAYER_POOLING_HPP_INCLUDED<|MERGE_RESOLUTION|>--- conflicted
+++ resolved
@@ -178,22 +178,8 @@
     }
   #endif // __LIB_CUDNN
 
-<<<<<<< HEAD
-    // Check if input dimensions are valid
-    int num_inputs = m_num_channels;
-    for(int i=0; i<m_num_dims; ++i) {
-      num_inputs *= m_input_dims[i];
-    }
-    if(num_inputs != num_prev_neurons) {
-      throw lbann_exception("lbann_layer_pooling: unexpected number of input neurons");
-    }
-=======
-    // Initialize matrices
-    Zeros(*this->m_prev_activations, this->m_num_prev_neurons, this->m_mini_batch_size);
-    Zeros(*this->m_error_signal, this->m_num_prev_neurons, this->m_mini_batch_size);
+    // Initialize activations matrix
     Zeros(*this->m_activations, this->m_num_neurons, this->m_mini_batch_size);
-    Zeros(*this->m_prev_error_signal, this->m_num_neurons, this->m_mini_batch_size);
->>>>>>> b060aff0
 
   }
 
