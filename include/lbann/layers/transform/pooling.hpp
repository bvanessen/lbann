////////////////////////////////////////////////////////////////////////////////
// Copyright (c) 2014-2016, Lawrence Livermore National Security, LLC.
// Produced at the Lawrence Livermore National Laboratory.
// Written by the LBANN Research Team (B. Van Essen, et al.) listed in
// the CONTRIBUTORS file. <lbann-dev@llnl.gov>
//
// LLNL-CODE-697807.
// All rights reserved.
//
// This file is part of LBANN: Livermore Big Artificial Neural Network
// Toolkit. For details, see http://software.llnl.gov/LBANN or
// https://github.com/LLNL/LBANN.
//
// Licensed under the Apache License, Version 2.0 (the "Licensee"); you
// may not use this file except in compliance with the License.  You may
// obtain a copy of the License at:
//
// http://www.apache.org/licenses/LICENSE-2.0
//
// Unless required by applicable law or agreed to in writing, software
// distributed under the License is distributed on an "AS IS" BASIS,
// WITHOUT WARRANTIES OR CONDITIONS OF ANY KIND, either express or
// implied. See the License for the specific language governing
// permissions and limitations under the license.
////////////////////////////////////////////////////////////////////////////////

#ifndef LBANN_LAYER_POOLING_HPP_INCLUDED
#define LBANN_LAYER_POOLING_HPP_INCLUDED

#include <utility>
#include <vector>
#include "lbann/layers/transform/transform.hpp"
#include "lbann/utils/cudnn.hpp"
#include "lbann/utils/exception.hpp"
#include "lbann/utils/im2col.hpp"
#include "lbann_config.hpp"
#include "lbann/utils/distconv.hpp"

namespace lbann {

// Forward declaration
template <data_layout T_layout, El::Device Dev>
class unpooling_layer;

template <data_layout T_layout = data_layout::DATA_PARALLEL, El::Device Dev = El::Device::CPU>
class pooling_layer : public transform_layer {
private:

  /** Pooling mode. */
  const pool_mode m_pool_mode;

  /** Pooling window dimensions. */
  std::vector<int> m_pool_dims;
  /** Size of pooling window. */
  int m_pool_size;
  /** Pooling padding. */
  std::vector<int> m_pads;
  /** Pooling strides. */
  std::vector<int> m_strides;

  /** Input indices for max pooling.
   *  Each entry corresponds to a local entry in the activations
   *  matrix. The entry gives the index of the maximum entry within
   *  the pooling window.
   */
  std::vector<int> m_max_pool_indices;

#ifdef LBANN_HAS_CUDNN
  /** Pooling descriptor. */
  cudnnPoolingDescriptor_t m_pooling_cudnn_desc;
  /** Tensor cuDNN descriptors. */
  cudnn::data_parallel_layer_tensor_manager m_tensors_cudnn_desc;
#endif // LBANN_HAS_CUDNN

  friend class unpooling_layer<T_layout, Dev>;

public:

  pooling_layer(lbann_comm *comm,
                int num_data_dims,
                int pool_dim,
                int pad,
                int stride,
                pool_mode mode)
    : pooling_layer(comm,
                    num_data_dims,
                    std::vector<int>(num_data_dims, pool_dim),
                    std::vector<int>(num_data_dims, pad),
                    std::vector<int>(num_data_dims, stride),
                    mode) {}

  pooling_layer(lbann_comm *comm,
                int num_data_dims,
                std::vector<int> pool_dims,
                std::vector<int> pads,
                std::vector<int> strides,
                pool_mode mode)
    : transform_layer(comm),
      m_pool_mode(mode),
      m_pool_dims(pool_dims),
      m_pads(pads),
      m_strides(strides)
#ifdef LBANN_HAS_CUDNN
    , m_pooling_cudnn_desc(nullptr),
      m_tensors_cudnn_desc(this)
#endif // LBANN_HAS_CUDNN
  {
    static_assert(T_layout == data_layout::DATA_PARALLEL,
                  "pooling only supports DATA_PARALLEL");

    // Initialize input dimensions and pooling parameters
    m_pool_size = std::accumulate(m_pool_dims.begin(),
                                  m_pool_dims.end(),
                                  1,
                                  std::multiplies<int>());

  }

  pooling_layer(const pooling_layer& other)
    : transform_layer(other),
      m_pool_mode(other.m_pool_mode),
      m_pool_dims(other.m_pool_dims),
      m_pool_size(other.m_pool_size),
      m_pads(other.m_pads),
      m_strides(other.m_strides),
      m_max_pool_indices(other.m_max_pool_indices)
#ifdef LBANN_HAS_CUDNN
    , m_pooling_cudnn_desc(nullptr),
      m_tensors_cudnn_desc(other.m_tensors_cudnn_desc)
#endif // LBANN_HAS_CUDNN
  {
#ifdef LBANN_HAS_CUDNN
    copy_pooling_cudnn_desc(other.m_pooling_cudnn_desc, m_pooling_cudnn_desc);
    m_tensors_cudnn_desc.set_layer(this);
#endif // LBANN_HAS_CUDNN
  }

  pooling_layer& operator=(const pooling_layer& other){
    transform_layer::operator=(other);
    m_pool_mode = other.m_pool_mode;
    m_pool_dims = other.m_pool_dims;
    m_pool_size = other.m_pool_size;
    m_pads = other.m_pads;
    m_strides = other.m_strides;
    m_max_pool_indices = other.m_max_pool_indices;
#ifdef LBANN_HAS_CUDNN
    copy_pooling_cudnn_desc(other.m_pooling_cudnn_desc, m_pooling_cudnn_desc);
    m_tensors_cudnn_desc = other.m_tensors_cudnn_desc;
    m_tensors_cudnn_desc.set_layer(this);
#endif // LBANN_HAS_CUDNN
    return *this;
  }

  ~pooling_layer() {
#ifdef LBANN_HAS_CUDNN
    if (m_pooling_cudnn_desc != nullptr) {
      cudnnDestroyPoolingDescriptor(m_pooling_cudnn_desc);
    }
#endif // LBANN_HAS_CUDNN
  }

  pooling_layer* copy() const override { return new pooling_layer(*this); }
  std::string get_type() const override { return "pooling"; }
  data_layout get_data_layout() const override { return T_layout; }
  El::Device get_device_allocation() const override { return Dev; }

  description get_description() const override {
    auto&& desc = transform_layer::get_description();
    std::stringstream ss;

    // Pool mode
    ss.str(std::string{});
    ss.clear();
    switch (m_pool_mode) {
    case pool_mode::max:            ss << "max";              break;
    case pool_mode::average:        ss << "average";          break;
    case pool_mode::average_no_pad: ss << "average (no pad)"; break;
    case pool_mode::invalid:
    default:
      ss << "invalid";
    }
    desc.add("Pool mode", ss.str());

    // Pool dimensions
    ss.str(std::string{});
    ss.clear();
    for (size_t i = 0; i < m_pool_dims.size(); ++i) {
      ss << (i > 0 ? ", " : "" ) << m_pool_dims[i];
    }
    desc.add("Pool dimensions", ss.str());

    // Strides
    ss.str(std::string{});
    ss.clear();
    for (size_t i = 0; i < m_strides.size(); ++i) {
      ss << (i > 0 ? ", " : "" ) << m_strides[i];
    }
    desc.add("Strides", ss.str());

    // Pads
    ss.str(std::string{});
    ss.clear();
    for (size_t i = 0; i < m_pads.size(); ++i) {
      ss << (i > 0 ? ", " : "" ) << m_pads[i];
    }
    desc.add("Pads", ss.str());

    // Result
    return desc;

  }

protected:

  void setup_dims() override {
    transform_layer::setup_dims();
    const auto& input_dims = get_input_dims();
    auto output_dims = input_dims;
    for(size_t i = 0; i < output_dims.size() - 1; ++i) {
      const int effective_dim = (input_dims[i+1] + 2 * m_pads[i]
                                 - m_pool_dims[i] + 1);
      output_dims[i+1] = (effective_dim + m_strides[i] - 1) / m_strides[i];
    }
    set_output_dims(output_dims);
  }

  /// Initialize GPU objects
  void setup_gpu() override {
    transform_layer::setup_gpu();
#ifndef LBANN_HAS_CUDNN
    LBANN_ERROR("cuDNN not detected");
#else

    // Set pooling descriptor
    cudnnPoolingMode_t cudnn_pool_mode;
    switch(m_pool_mode) {
    case pool_mode::max:
      // This does not seem to be necessary. It's not clear what the
      // difference of the two algorithms is.
      if (getenv("DISTCONV_DETERMINISTIC")) {
        cudnn_pool_mode = CUDNN_POOLING_MAX_DETERMINISTIC;
        break;
      }
    #ifndef LBANN_DETERMINISTIC
      cudnn_pool_mode = CUDNN_POOLING_MAX; break;
    #else
      cudnn_pool_mode = CUDNN_POOLING_MAX_DETERMINISTIC; break;
    #endif
    case pool_mode::average:
      cudnn_pool_mode = CUDNN_POOLING_AVERAGE_COUNT_INCLUDE_PADDING; break;
    case pool_mode::average_no_pad:
      cudnn_pool_mode = CUDNN_POOLING_AVERAGE_COUNT_EXCLUDE_PADDING; break;
    default:
      std::stringstream err;
      err << "no GPU implementation for pooling mode " << static_cast<int>(m_pool_mode);
      LBANN_ERROR(err.str());
      cudnn_pool_mode = CUDNN_POOLING_MAX;
    }
    CHECK_CUDNN(cudnnCreatePoolingDescriptor(&m_pooling_cudnn_desc));
    CHECK_CUDNN(cudnnSetPoolingNdDescriptor(m_pooling_cudnn_desc,
                                            cudnn_pool_mode,
                                            CUDNN_PROPAGATE_NAN,
                                            m_pool_dims.size(),
                                            m_pool_dims.data(),
                                            m_pads.data(),
                                            m_strides.data()));

#endif // #ifndef LBANN_HAS_CUDNN
  }

  void fp_compute() override {
    if(this->using_gpus()) {
#ifdef LBANN_HAS_DISTCONV
      if (distconv_enabled()) {
        fp_compute_distconv();
        if (early_terminate_last_iteration()) {
          fp_compute_cudnn();
          dump_reference_activations();
        }
      } else {
        fp_compute_cudnn();
      }
#else
      fp_compute_cudnn();
#endif
    } else {
      fp_compute_im2col();
    }
  }

  void bp_compute() override {
    if(this->using_gpus()) {
#ifdef LBANN_HAS_DISTCONV
      if (distconv_enabled()) {
        bp_compute_distconv();
        if (early_terminate_last_iteration()) {
          bp_compute_cudnn();
          dump_reference_error_signals();
        }
      } else {
        bp_compute_cudnn();
      }
#else
      bp_compute_cudnn();
#endif
    } else {
      bp_compute_im2col();
    }
  }

private:

  /// Pooling forward propagation with cuDNN
  void fp_compute_cudnn() {
#ifndef LBANN_HAS_CUDNN
    LBANN_ERROR("cuDNN not detected");
#else
    const auto& local_input = get_local_prev_activations();
    auto& local_output = get_local_activations();
    if (local_input.Height() > 0 && local_input.Width() > 0) {
      const DataType zero = DataType(0);
      const DataType one = DataType(1);
      CHECK_CUDNN(cudnnPoolingForward(cudnn::get_handle(),
                                      m_pooling_cudnn_desc,
                                      &one,
                                      m_tensors_cudnn_desc.get_prev_activations(),
                                      local_input.LockedBuffer(),
                                      &zero,
                                      m_tensors_cudnn_desc.get_activations(),
                                      local_output.Buffer()));
    }
#endif // #ifndef LBANN_HAS_CUDNN
  }

  /// Pooling backward propagation with cuDNN
  void bp_compute_cudnn() {
#ifndef LBANN_HAS_CUDNN
    LBANN_ERROR("cuDNN not detected");
#else
    const auto& local_input = get_local_prev_activations();
    const auto& local_output = get_local_activations();
    const auto& local_gradient_wrt_output = get_local_prev_error_signals();
    auto& local_gradient_wrt_input = get_local_error_signals();
    if (local_input.Height() > 0 && local_input.Width() > 0) {

      // Useful constants
      const DataType one = DataType(1);
      const DataType zero = DataType(0);

      // Perform backprop on GPU
      CHECK_CUDNN(cudnnPoolingBackward(cudnn::get_handle(),
                                       m_pooling_cudnn_desc,
                                       &one,
                                       m_tensors_cudnn_desc.get_activations(),
                                       local_output.LockedBuffer(),
                                       m_tensors_cudnn_desc.get_prev_error_signals(),
                                       local_gradient_wrt_output.LockedBuffer(),
                                       m_tensors_cudnn_desc.get_prev_activations(),
                                       local_input.LockedBuffer(),
                                       &zero,
                                       m_tensors_cudnn_desc.get_error_signals(),
                                       local_gradient_wrt_input.Buffer()));

    }
#endif // #ifndef LBANN_HAS_CUDNN
  }

  /// Pooling forward propagation with im2col
  void fp_compute_im2col() {
    if(m_pool_mode != pool_mode::max && m_pool_mode != pool_mode::average) {
      LBANN_ERROR("CPU pooling layer only supports max and average pooling");
    }

    // Local matrices
    const auto& local_input = get_local_prev_activations();
    auto& local_output = get_local_activations();

    // Pool parameters
    const int local_width = local_input.Width();
    const auto& input_dims = get_input_dims();
    const int num_channels = input_dims[0];
    const int num_per_output_channel = get_output_size() / num_channels;

    // Initialize max pool indices if needed
    if(m_pool_mode == pool_mode::max) {
      m_max_pool_indices.assign(get_output_size() * local_width, 0);
    }

    // Initialize matrices
    DMat<Dev> im2col_mat(m_pool_size * num_channels, num_per_output_channel);
    DMat<Dev> input_mat;

    // Iterate through data samples
    for(int sample = 0; sample < local_width; ++sample) {

      // Construct im2col matrix from input
      El::LockedView(input_mat, local_input,
                     El::ALL, El::IR(sample));
      im2col(input_mat,
             im2col_mat,
             num_channels,
             input_dims.size() - 1,
             &input_dims[1],
             m_pads.data(),
             m_pool_dims.data(),
             m_strides.data());

      if(m_pool_mode == pool_mode::max) {
        // Apply max pooling
        DataType *output_buffer = local_output.Buffer(0, sample);
        int *indices_buffer = &m_max_pool_indices[sample * get_output_size()];
        LBANN_OMP_PARALLEL_FOR
        for(int channel = 0; channel < num_channels; ++channel) {
          for(int j = 0; j < num_per_output_channel; ++j) {
            DataType *im2col_buffer = im2col_mat.Buffer(channel*m_pool_size, j);
            DataType max_entry = im2col_buffer[0];
            int max_index = 0;
            for(int i = 1; i < m_pool_size; ++i) {
              const DataType current_entry = im2col_buffer[i];
              if(current_entry > max_entry) {
                max_entry = current_entry;
                max_index = i;
              }
            }
            const int output_index = j + channel * num_per_output_channel;
            output_buffer[output_index] = max_entry;
            indices_buffer[output_index] = max_index;
          }
        }
      }

      if(m_pool_mode == pool_mode::average) {
        // Apply average pooling
        DataType *output_buffer = local_output.Buffer(0, sample);
        LBANN_OMP_PARALLEL_FOR
        for(int channel = 0; channel < num_channels; ++channel) {
          for(int j = 0; j < num_per_output_channel; ++j) {
            const DataType *im2col_buffer
              = im2col_mat.LockedBuffer(channel*m_pool_size, j);
            DataType output_entry = 0;
            for(int i = 0; i < m_pool_size; ++i) {
              output_entry += im2col_buffer[i];
            }
            output_entry /= m_pool_size;
            const int output_index = j + channel * num_per_output_channel;
            output_buffer[output_index] = output_entry;
          }
        }
      }

    }

  }

  /// Pooling forward propagation with im2col
  void bp_compute_im2col() {
    if(m_pool_mode != pool_mode::max && m_pool_mode != pool_mode::average) {
      LBANN_ERROR("CPU pooling layer only supports max and average pooling");
    }

    // Local matrices
    const auto& local_gradient_wrt_output = get_local_prev_error_signals();
    auto& local_gradient_wrt_input = get_local_error_signals();

    // Pool parameters
    const int local_width = local_gradient_wrt_output.Width();
    const auto& input_dims = get_input_dims();
    const int num_channels = input_dims[0];
    const int num_per_input_channel = get_output_size() / num_channels;

    // Initialize matrices
    CPUMat im2col_mat(m_pool_size * num_channels, num_per_input_channel);
    CPUMat gradient_wrt_input_col;

    // Iterate through data samples
    for(int sample = 0; sample < local_width; ++sample) {

      // Compute gradient w.r.t. im2col matrix for max pooling
      if(m_pool_mode == pool_mode::max) {

        // Clear im2col matrix
        El::Zero(im2col_mat);

        // Copy previous error signal to im2col matrix entries
        // corresponding to max
        const DataType *gradient_wrt_output_buffer
          = local_gradient_wrt_output.LockedBuffer(0, sample);
        const int *indices_buffer
          = &m_max_pool_indices[sample * get_output_size()];
        LBANN_OMP_PARALLEL_FOR
        for(int channel = 0; channel < num_channels; ++channel) {
          for(int j = 0; j < num_per_input_channel; ++j) {
            const int input_index = j + channel * num_per_input_channel;
            const int max_index = indices_buffer[input_index];
            DataType *im2col_buffer = im2col_mat.Buffer(channel*m_pool_size, j);
            im2col_buffer[max_index]
              = gradient_wrt_output_buffer[input_index];
          }
        }

      }

      // Compute gradient w.r.t. im2col matrix for average pooling
      if(m_pool_mode == pool_mode::average) {
        const DataType *gradient_wrt_output_buffer
          = local_gradient_wrt_output.LockedBuffer(0, sample);
        LBANN_OMP_PARALLEL_FOR
        for(int channel = 0; channel < num_channels; ++channel) {
          for(int j = 0; j < num_per_input_channel; ++j) {
            DataType *im2col_buffer = im2col_mat.Buffer(channel*m_pool_size, j);
            const int input_index = j + channel * num_per_input_channel;
            const DataType output_entry
              = gradient_wrt_output_buffer[input_index] / m_pool_size;
            for(int i = 0; i < m_pool_size; ++i) {
              im2col_buffer[i] = output_entry;
            }
          }
        }

      }

      // Compute error signal (i.e. gradient w.r.t. input)
      El::View(gradient_wrt_input_col, local_gradient_wrt_input,
               El::ALL, El::IR(sample));
      col2im(im2col_mat,
             gradient_wrt_input_col,
             num_channels,
             input_dims.size() - 1,
             &input_dims[1],
             m_pads.data(),
             m_pool_dims.data(),
             m_strides.data());

    }

  }


  void fp_compute_distconv() {
#ifndef LBANN_HAS_DISTCONV
    throw lbann_exception("pooling_layer: DISTCONV not detected");
#else
    dc::MPIPrintStreamDebug() << get_name() << ": " << __FUNCTION__;
    assert_always(distconv_enabled());

    m_pooling->forward(DataType(1.0), m_prev_activations_t,
                       DataType(0.0), m_activations_t);

    copy_out_activations();
#endif
  }

  void bp_compute_distconv() {
#ifndef LBANN_HAS_DISTCONV
    throw lbann_exception("pooling_layer: DISTCONV not detected");
#else
    dc::MPIPrintStreamDebug() << get_name() << ": " << __FUNCTION__;
    assert_always(distconv_enabled());

    m_pooling->backward(DataType(1.0), m_activations_t, m_prev_error_signals_t,
                        m_prev_activations_t, DataType(0.0), m_error_signals_t);
    copy_out_error_signals();
#endif
  }

#ifdef LBANN_HAS_DISTCONV
 public:

  void setup_tensor_distribution_init(
      std::map<const Layer*, std::array<dc::Dist, dc::num_dists>> &dists,
      std::map<dc::Dist*, std::set<dc::Dist*>> &invariants,
      std::set<dc::Dist*> &updated,
      std::set<dc::Dist*> &fixed) override {
    Layer::setup_tensor_distribution_init(
        dists, invariants, updated, fixed);
    // REVIEW: distconv-3d
    if (distconv_enabled()) {
      dc::IntVector overlap(dc::num_dims, 0);
      for(int i = 0; i < dc::num_spatial_dims; i++) {
        const int splits = std::vector<int>(
            {get_parallel_strategy().height_splits,
             get_parallel_strategy().width_splits,
             -1,
             get_parallel_strategy().depth_splits,
             get_parallel_strategy().height_splits,
             get_parallel_strategy().width_splits})
            [i + 3 * (dc::num_dims - 4)];
        assert(splits != -1);
        if(splits > 1)
          overlap[dc::num_spatial_dims - 1 - i] = (this->m_pool_dims[i] - 1) / 2;
      }
      auto &prev_activations_dist = dists[this][0];
      auto &activations_dist = dists[this][1];
      auto &error_signals_dist = dists[this][2];
      auto &prev_error_signals_dist = dists[this][3];
      prev_activations_dist.set_overlap(overlap);
      updated.insert(&prev_activations_dist);
      fixed.insert(&prev_activations_dist);
      // cudnnPoolingBackward requires activations and
      // prev_error_signals must have the same stride
      invariants[&activations_dist].insert(
          &prev_error_signals_dist);
      invariants[&prev_error_signals_dist].insert(
          &activations_dist);
      // cudnnPoolingBackward requires prev_activations and
      // error_signals must have the same stride
      invariants[&error_signals_dist].insert(
          &prev_activations_dist);
      invariants[&prev_activations_dist].insert(
          &error_signals_dist);
    }
  }
<<<<<<< HEAD
  dc::ArrayND get_strides() const override {
    // REVIEW: distconv-3d
    std::vector<int> strides(m_strides.rbegin(), m_strides.rend());
    strides.push_back(1);
    strides.push_back(1);
    return dc::ArrayND(strides);
  }

  dc::ArrayND get_activations_tensor_local_shape() const override {
    // REVIEW: distconv-3d
    const std::vector<int> filter_dims(m_pool_dims.rbegin(), m_pool_dims.rend());
    const std::vector<int> strides(m_strides.rbegin(), m_strides.rend());
    const std::vector<int> dilations(dc::num_spatial_dims, 1);
    bool use_padding = m_pads[0] != 0;
    dc::ArrayND output_spatial_local_shape =
=======

  dc::Shape get_activations_tensor_local_shape() const override {
    const std::vector<int> filter_dims = {m_pool_dims[1], m_pool_dims[0]};
    const std::vector<int> strides = {m_strides[1], m_strides[0]};
    const std::vector<int> dilations = {1, 1};
    bool use_padding = m_pads[0] != 0;
    auto output_spatial_local_shape =
>>>>>>> 0567c93a
        ::distconv::get_pooling_output_local_tensor_shape(
            m_prev_activations_t,
            filter_dims, strides, use_padding, dilations);
    return output_spatial_local_shape;
  }

  void setup_tensors_fwd(const std::array<dc::Dist, dc::num_dists> &dists) override {
    Layer::setup_tensors_fwd(dists);
    if (!distconv_enabled()) return;

    // REVIEW: distconv-3d
    dc::MPIPrintStreamDebug()
        << "pooling: setup_tensors."
        << " pads: " << dc::util::join_xd_array(m_pads)
        << ", pool_dims: " << dc::util::join_xd_array(m_pool_dims)
        << ", m_strides: " << dc::util::join_xd_array(m_strides);

    setup_prev_activations_tensor(dists);
    setup_activations_tensor(dists);
    setup_activations_copyout_tensor(dists);
  }

  void setup_tensors_bwd(const std::array<dc::Dist, dc::num_dists> &dists) override {
    Layer::setup_tensors_bwd(dists);
    if (!distconv_enabled()) return;

    setup_prev_error_signals_tensor(dists);
    setup_error_signals_tensor(dists);
    setup_error_signals_copyout_tensor(dists);

    // Init the dc::Pooling layer
    m_pooling = new dc::Pooling(dc::get_backend(),
                                dc::get_halo_exchange_method());

    std::string mode;
    switch(m_pool_mode) {
      case pool_mode::max:
        mode = "MAX"; break;
      case pool_mode::average:
        mode = "AVERAGE"; break;
      case pool_mode::average_no_pad:
        mode = "AVERAGE_NO_PAD"; break;
    default:
      throw lbann_exception("pooling_layer: no DISTCONV implementation for pooling mode");
    }

    std::vector<int> pool_dims = this->m_pool_dims;
    std::reverse(pool_dims.begin(), pool_dims.end());
    std::vector<int> pads = this->m_pads;
    std::reverse(pads.begin(), pads.end());
    std::vector<int> strides = this->m_strides;
    std::reverse(strides.begin(), strides.end());

    dc::MPIPrintStreamDebug()
        << "Pooling (" << get_name() << "): "
        << "prev_activations_const_view: " << m_prev_activations_const_view
        << ", prev_activations_t: " << m_prev_activations_t
        << ", activations_copyout: " << m_activations_copyout
        << ", activations_t: " << m_activations_t
        << ", prev_error_signals_const_view: " << m_prev_error_signals_const_view
        << ", prev_error_signals_t: " << m_prev_error_signals_t
        << ", error_signals_copyout: " << m_error_signals_copyout
        << ", error_signals_t: " << m_error_signals_t;

    m_pooling->setup(m_prev_activations_t,
                     m_activations_t,
                     m_error_signals_t,
                     m_prev_error_signals_t,
                     pool_dims, pads, strides,
                     mode);
  }

 protected:
  dc::Pooling *m_pooling;

  bool using_distconv() const override {
    if (!Layer::using_distconv()) return false;

    // REVIEW: distconv-3d
    bool cond = true;
    for(int i = 0; i < dc::num_spatial_dims; i++)
      cond &= (m_pool_dims[i] % 2 != 0);
    if (!cond) {
      dc::MPIPrintStreamDebug() << "pooling: unsupported due to window shape: "
                                << dc::util::join_xd_array(m_pool_dims);
      return false;
    }

    std::vector<int> stencils;
    for(int i = 0; i < dc::num_spatial_dims; i++)
      stencils.push_back((m_pool_dims[i] - 1) / 2);

    bool pad_zero = true, pad_stencil = true, stride_one = true, stride_stencil = true;
    for(int i = 0; i < dc::num_spatial_dims; i++) {
      pad_zero &= (m_pads[i] == 0);
      pad_stencil &= (m_pads[i] == stencils[dc::num_spatial_dims-1-i]);
      stride_one &= (m_strides[i] == 1);
      stride_stencil &= (m_strides[i] == stencils[i] + 1);
    }

    if (!(pad_zero || pad_stencil)) {
      dc::MPIPrintStreamDebug() << "pooling: unsupported due to padding: "
                                << m_pads[0] << "x" << m_pads[1];
      return false;
    }

    if (!(stride_one || stride_stencil)) {
      dc::MPIPrintStreamDebug() << "pooling: unsupported due to strides";
      return false;
    }
    char *env = getenv("DISTCONV_DISABLE");
    if (env) {
      std::string s(env);
      if (s.find(get_name()) != std::string::npos) {
        return false;
      }
    }

    return true;
  }

#endif

#ifdef LBANN_HAS_CUDNN
  /** Copy pooling cuDNN descriptor. */
  static void copy_pooling_cudnn_desc(const cudnnPoolingDescriptor_t& src,
                                      cudnnPoolingDescriptor_t& dst) {

    // Create or destroy descriptor if needed
    if(src != nullptr && dst == nullptr) {
        CHECK_CUDNN(cudnnCreatePoolingDescriptor(&dst));
    }
    else if(src == nullptr && dst != nullptr) {
        CHECK_CUDNN(cudnnDestroyPoolingDescriptor(dst));
        dst = nullptr;
    }

    // Copy descriptor data if needed
    if(src != nullptr) {
        cudnnPoolingMode_t mode;
        cudnnNanPropagation_t nan_propagation;
        int num_dims;
        CHECK_CUDNN(cudnnGetPoolingNdDescriptor(src,
                                                0,
                                                &mode,
                                                &nan_propagation,
                                                &num_dims,
                                                nullptr,
                                                nullptr,
                                                nullptr));
        std::vector<int> dims(num_dims), pads(num_dims), strides(num_dims);
        CHECK_CUDNN(cudnnGetPoolingNdDescriptor(src,
                                                0,
                                                &mode,
                                                &nan_propagation,
                                                &num_dims,
                                                dims.data(),
                                                pads.data(),
                                                strides.data()));
        CHECK_CUDNN(cudnnSetPoolingNdDescriptor(dst,
                                                mode,
                                                nan_propagation,
                                                num_dims,
                                                dims.data(),
                                                pads.data(),
                                                strides.data()));
    }

  }
#endif // LBANN_HAS_CUDNN

};

} // namespace lbann

#endif // LBANN_LAYER_POOLING_HPP_INCLUDED<|MERGE_RESOLUTION|>--- conflicted
+++ resolved
@@ -610,31 +610,14 @@
           &error_signals_dist);
     }
   }
-<<<<<<< HEAD
-  dc::ArrayND get_strides() const override {
-    // REVIEW: distconv-3d
-    std::vector<int> strides(m_strides.rbegin(), m_strides.rend());
-    strides.push_back(1);
-    strides.push_back(1);
-    return dc::ArrayND(strides);
-  }
-
-  dc::ArrayND get_activations_tensor_local_shape() const override {
+
+  dc::Shape get_activations_tensor_local_shape() const override {
     // REVIEW: distconv-3d
     const std::vector<int> filter_dims(m_pool_dims.rbegin(), m_pool_dims.rend());
     const std::vector<int> strides(m_strides.rbegin(), m_strides.rend());
     const std::vector<int> dilations(dc::num_spatial_dims, 1);
     bool use_padding = m_pads[0] != 0;
-    dc::ArrayND output_spatial_local_shape =
-=======
-
-  dc::Shape get_activations_tensor_local_shape() const override {
-    const std::vector<int> filter_dims = {m_pool_dims[1], m_pool_dims[0]};
-    const std::vector<int> strides = {m_strides[1], m_strides[0]};
-    const std::vector<int> dilations = {1, 1};
-    bool use_padding = m_pads[0] != 0;
     auto output_spatial_local_shape =
->>>>>>> 0567c93a
         ::distconv::get_pooling_output_local_tensor_shape(
             m_prev_activations_t,
             filter_dims, strides, use_padding, dilations);
