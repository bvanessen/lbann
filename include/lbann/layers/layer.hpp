--- conflicted
+++ resolved
@@ -42,11 +42,8 @@
 
 // Forward declarations
 class model;
-<<<<<<< HEAD
+class weights;
 class lbann_callback_sync_layers;
-=======
-class weights;
->>>>>>> 814a2305
 
 /** Abstract base class for neural network layers.
  *  A layer takes input tensors ("previous activations") and applies a
