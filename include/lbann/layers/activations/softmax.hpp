--- conflicted
+++ resolved
@@ -108,11 +108,7 @@
     m_min_output = other.m_min_output;
     this->m_cudnn = other.m_cudnn;
     this->m_using_gpus = other.m_using_gpus;
-<<<<<<< HEAD
-#if defined(LBANN_HAS_CUDA) && defined(LBANN_SOFTMAX_CUDA)    
-=======
-#if defined(__LIB_CUDA) && defined(LBANN_SOFTMAX_CUDA)
->>>>>>> ddbc6d9b
+#if defined(LBANN_HAS_CUDA) && defined(LBANN_SOFTMAX_CUDA)
     if (this->m_using_gpus) {
       cudnn::copy_tensor_cudnn_desc(other.m_cudnn_desc,
                                     m_cudnn_desc);
