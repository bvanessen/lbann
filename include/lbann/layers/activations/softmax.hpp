////////////////////////////////////////////////////////////////////////////////
// Copyright (c) 2014-2016, Lawrence Livermore National Security, LLC.
// Produced at the Lawrence Livermore National Laboratory.
// Written by the LBANN Research Team (B. Van Essen, et al.) listed in
// the CONTRIBUTORS file. <lbann-dev@llnl.gov>
//
// LLNL-CODE-697807.
// All rights reserved.
//
// This file is part of LBANN: Livermore Big Artificial Neural Network
// Toolkit. For details, see http://software.llnl.gov/LBANN or
// https://github.com/LLNL/LBANN.
//
// Licensed under the Apache License, Version 2.0 (the "Licensee"); you
// may not use this file except in compliance with the License.  You may
// obtain a copy of the License at:
//
// http://www.apache.org/licenses/LICENSE-2.0
//
// Unless required by applicable law or agreed to in writing, software
// distributed under the License is distributed on an "AS IS" BASIS,
// WITHOUT WARRANTIES OR CONDITIONS OF ANY KIND, either express or
// implied. See the License for the specific language governing
// permissions and limitations under the license.
//
// lbann_layer_softmax .hpp .cpp - softmax layer
////////////////////////////////////////////////////////////////////////////////

#ifndef LBANN_LAYER_SOFTMAX_HPP_INCLUDED
#define LBANN_LAYER_SOFTMAX_HPP_INCLUDED

#include "lbann/layers/lbann_layer.hpp"
#include "lbann/io/lbann_file_io.hpp"
#include "lbann/utils/lbann_random.hpp"
#include "lbann/models/lbann_model.hpp"
#include "lbann/layers/io/target/lbann_target_layer_distributed_minibatch.hpp"
#include "lbann/layers/io/target/lbann_target_layer_distributed_minibatch_parallel_io.hpp"
#include "lbann/layers/io/target/lbann_target_layer_partitioned_minibatch_parallel_io.hpp"
#include <unistd.h>
#include <string>
#include <typeinfo>
#include <typeindex>

namespace lbann {

template <data_layout T_layout>
class softmax_layer : public activation_layer {

 private:
  AbsDistMat *m_workspace;
  AbsDistMat *m_workspace_v;

 public:
  softmax_layer(int index,
                int mini_batch_size,
                lbann_comm *comm,
                optimizer *opt)
<<<<<<< HEAD
     :  activation_layer(index, comm, mini_batch_size,
                                  numNeurons) {
=======
     :  activation_layer(index, comm, mini_batch_size) {
    set_name("softmax_layer");
>>>>>>> 4697c7f8
    // Setup the data distribution
    initialize_distributed_matrices();
    this->m_index = index;
  }

  ~softmax_layer() {
    delete m_workspace;
    delete m_workspace_v;
  }

  std::string get_name() const { return "softmax"; }

  virtual inline void initialize_distributed_matrices();
  virtual inline data_layout get_data_layout() { return T_layout; }

  void setup(Layer *prev_layer, Layer *next_layer) {
    Layer::setup(prev_layer, next_layer);

    // Initialize neuron tensor dimensions
    this->m_num_neurons = this->m_num_prev_neurons;
    this->m_num_neuron_dims = this->m_num_prev_neuron_dims;
    this->m_neuron_dims = this->m_prev_neuron_dims;

    // Initialize matrices
    El::Zeros(*this->m_activations, this->m_num_neurons, this->m_mini_batch_size);
    El::Zeros(*this->m_workspace, 1, this->m_mini_batch_size);
  }

<<<<<<< HEAD
  void fp_set_std_matrix_view() {
    int64_t cur_mini_batch_size = this->m_neural_network_model->get_current_mini_batch_size();
=======
  void fp_set_std_matrix_view(void) {
    Int cur_mini_batch_size = this->m_neural_network_model->get_current_mini_batch_size();
>>>>>>> 4697c7f8
    Layer::fp_set_std_matrix_view();
    View(*m_workspace_v, *m_workspace, ALL, IR(0, cur_mini_batch_size));
  }

  void fp_compute() {

    // Get local matrices and parameters
    Mat& workspace_local = m_workspace_v->Matrix();
    Mat& prev_activations_local = this->m_prev_activations_v->Matrix();
    Mat& activations_local = this->m_activations_v->Matrix();
    const Int local_height = activations_local.Height();
    const Int local_width = activations_local.Width();

    // Find maximum entry in each column
    #pragma omp parallel for
    for(El::Int col = 0; col < local_width; ++col) {
      DataType max_entry = prev_activations_local(El::Int(0), col);
      for(El::Int row = 1; row < local_height; ++row) {
        max_entry = Max(max_entry, prev_activations_local(row,col));
      }
      workspace_local(El::Int(0), col) = max_entry;
    }
    AllReduce(*m_workspace_v, m_workspace_v->RedundantComm(), El::mpi::MAX);

    // Exponentiate activations and compute column sums
    // Note: Subtracting by the column max prevents activations from
    //   blowing up. Large negative values underflow to 0.
    #pragma omp parallel for
    for (El::Int col = 0; col < local_width; ++col) {
      const DataType shift = workspace_local(0, col);
      DataType sum = 0;
      for (El::Int row = 0; row < local_height; ++row) {
        const DataType prev_activations_entry = prev_activations_local(row, col);
        const DataType activations_entry = El::Exp(prev_activations_entry - shift);
        activations_local(row, col) = activations_entry;
        sum += activations_entry;
      }
      workspace_local(El::Int(0), col) = sum;
    }
    AllReduce(*m_workspace_v, m_workspace_v->RedundantComm(), El::mpi::SUM);

    // Divide activations by column sums
    // This truncates small values to 0 to avoid them becoming denormalized later
    // in the forward/backward stages. Denormalized values can significantly
    // impact floating point performance.
    IndexDependentMap(activations_local,
                      (std::function<DataType(El::Int,El::Int,const DataType&)>)
                      ([this,&workspace_local](El::Int r, El::Int c, const DataType& z)->DataType {
                        const DataType v = z / workspace_local(Int(0), c);
                        return Abs(v) < DataType(1e-8) ? DataType(1e-8) : v;
                      }));
  }

  void bp_compute() {

    // Stop early if objective function is categorical cross entropy
    // Note: error signal is already computed in objective function object
    /*const std::type_info& obj_fn_type = typeid(*(this->m_neural_network_model->m_obj_fn));
    // TODO: Replace this with using prev/next layer pointers.
    const std::type_info& next_layer_type =
      typeid(*(this->m_neural_network_model->get_layers()[this->m_index + 1]));
    // Note: Assumes next layer uses same data distribution.
    if (std::type_index(obj_fn_type) ==
        std::type_index(typeid(objective_functions::categorical_cross_entropy))
<<<<<<< HEAD
        && (std::type_index(next_layer_type) ==
            std::type_index(typeid(target_layer_distributed_minibatch<T_layout>))
            || std::type_index(next_layer_type) ==
            std::type_index(typeid(target_layer_distributed_minibatch_parallel_io<T_layout>))
            || std::type_index(next_layer_type) ==
            std::type_index(typeid(target_layer_partitioned_minibatch_parallel_io<T_layout>)))) {
=======
        && (this->m_next_layer->get_type() == layer_type::target_distributed_minibatch
            || this->m_next_layer->get_type() == layer_type::target_distributed_minibatch_parallel_io
            || this->m_next_layer->get_type() == layer_type::target_partitioned_minibatch_parallel_io
            // || this->m_next_layer->get_type() == layer_type::target_unsupervised
            )) {
>>>>>>> 4697c7f8
      View(*this->m_error_signal, *this->m_prev_error_signal);
      View(*this->m_error_signal_v, *this->m_error_signal,
           ALL, IR(0,this->m_error_signal->Width()));
      return;
      }*/

    // Get local matrices and parameters
    const Mat& activations_local = this->m_activations_v->LockedMatrix();
    Mat& workspace_local = m_workspace_v->Matrix();
    Mat& prev_error_signal_local = this->m_prev_error_signal_v->Matrix();
    Mat& error_signal_local = this->m_error_signal_v->Matrix();
    const Int local_width = activations_local.Width();

    // Compute dot products
    // Note: prev_error_signal^T activations
    for(El::Int c=0; c<local_width; ++c) {
      workspace_local(El::Int(0), c) = Dot(prev_error_signal_local(ALL,IR(c)),
                                           activations_local(ALL,IR(c)));
    }
    AllReduce(*m_workspace_v, m_workspace_v->RedundantComm(), El::mpi::SUM);

    // Update error signal
    // Note: error_signal := activations * (prev_error_signal - prev_error_signal^T activations)
    IndexDependentMap(error_signal_local,
                      (std::function<DataType(El::Int,El::Int,const DataType&)>)
                      ([this,&activations_local,&workspace_local]
                       (El::Int r, El::Int c, const DataType& z)->DataType {
                        const DataType activations_entry = activations_local(r,c);
                        const DataType dot_product_entry = workspace_local(Int(0),c);
                        return activations_entry * (z - dot_product_entry);
                      }));

  }

  bool update_compute() {
    return true;
  }

  bool saveToCheckpoint(int fd, const char *filename, size_t *bytes) {
    return Layer::saveToCheckpoint(fd, filename, bytes);
  }

  bool loadFromCheckpoint(int fd, const char *filename, size_t *bytes) {
    return Layer::loadFromCheckpoint(fd, filename, bytes);
  }

  bool saveToCheckpointShared(lbann::persist& p) {
    return Layer::saveToCheckpointShared(p);
  }

  bool loadFromCheckpointShared(lbann::persist& p) {
    return Layer::loadFromCheckpointShared(p);
  }
};

/// Matrices should be in MC,MR distributions
template<> inline void softmax_layer<data_layout::MODEL_PARALLEL>::initialize_distributed_matrices() {
  activation_layer::initialize_distributed_matrices<data_layout::MODEL_PARALLEL>();
  m_workspace = new StarMRMat(this->m_comm->get_model_grid());
  m_workspace_v = new StarMRMat(this->m_comm->get_model_grid());
}

/// Weight matrices should be in Star,Star and data matrices Star,VC distributions
template<> inline void softmax_layer<data_layout::DATA_PARALLEL>::initialize_distributed_matrices() {
  activation_layer::initialize_distributed_matrices<data_layout::DATA_PARALLEL>();
  m_workspace = new StarVCMat(this->m_comm->get_model_grid());
  m_workspace_v = new StarVCMat(this->m_comm->get_model_grid());
}

}  // namespace lbann

#endif  // LBANN_LAYER_SOFTMAX_HPP_INCLUDED<|MERGE_RESOLUTION|>--- conflicted
+++ resolved
@@ -55,13 +55,7 @@
                 int mini_batch_size,
                 lbann_comm *comm,
                 optimizer *opt)
-<<<<<<< HEAD
-     :  activation_layer(index, comm, mini_batch_size,
-                                  numNeurons) {
-=======
      :  activation_layer(index, comm, mini_batch_size) {
-    set_name("softmax_layer");
->>>>>>> 4697c7f8
     // Setup the data distribution
     initialize_distributed_matrices();
     this->m_index = index;
@@ -90,13 +84,8 @@
     El::Zeros(*this->m_workspace, 1, this->m_mini_batch_size);
   }
 
-<<<<<<< HEAD
   void fp_set_std_matrix_view() {
-    int64_t cur_mini_batch_size = this->m_neural_network_model->get_current_mini_batch_size();
-=======
-  void fp_set_std_matrix_view(void) {
     Int cur_mini_batch_size = this->m_neural_network_model->get_current_mini_batch_size();
->>>>>>> 4697c7f8
     Layer::fp_set_std_matrix_view();
     View(*m_workspace_v, *m_workspace, ALL, IR(0, cur_mini_batch_size));
   }
@@ -161,20 +150,12 @@
     // Note: Assumes next layer uses same data distribution.
     if (std::type_index(obj_fn_type) ==
         std::type_index(typeid(objective_functions::categorical_cross_entropy))
-<<<<<<< HEAD
         && (std::type_index(next_layer_type) ==
             std::type_index(typeid(target_layer_distributed_minibatch<T_layout>))
             || std::type_index(next_layer_type) ==
             std::type_index(typeid(target_layer_distributed_minibatch_parallel_io<T_layout>))
             || std::type_index(next_layer_type) ==
             std::type_index(typeid(target_layer_partitioned_minibatch_parallel_io<T_layout>)))) {
-=======
-        && (this->m_next_layer->get_type() == layer_type::target_distributed_minibatch
-            || this->m_next_layer->get_type() == layer_type::target_distributed_minibatch_parallel_io
-            || this->m_next_layer->get_type() == layer_type::target_partitioned_minibatch_parallel_io
-            // || this->m_next_layer->get_type() == layer_type::target_unsupervised
-            )) {
->>>>>>> 4697c7f8
       View(*this->m_error_signal, *this->m_prev_error_signal);
       View(*this->m_error_signal_v, *this->m_error_signal,
            ALL, IR(0,this->m_error_signal->Width()));
