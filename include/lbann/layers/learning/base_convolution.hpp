--- conflicted
+++ resolved
@@ -455,7 +455,6 @@
 
 protected:
 
-<<<<<<< HEAD
   template <typename AlgoType, typename PerfType>
   AlgoType find_best_algorithm(const std::vector<PerfType> &perf_results) {
     std::map<AlgoType, float> time_map;
@@ -483,10 +482,9 @@
   cudnnConvolutionFwdAlgo_t convolution_cudnn_algorithm_autotuned;
   size_t workspace_size_autotuned;
   bool fwd_param;
-=======
+
   /** Dimensions of convolution kernel. */
   virtual std::vector<int> get_kernel_dims() const = 0;
->>>>>>> 45307eb0
 
   /** Convolution with cuDNN. */
   void apply_convolution_cudnn(bool during_forward_prop) {
