--- conflicted
+++ resolved
@@ -960,48 +960,6 @@
 
 
         if (using_transposed_convolution) {
-<<<<<<< HEAD
-          CHECK_CUDNN(cudnnConvolutionBackwardFilter(cudnn::get_handle(),
-                                                     &one,
-                                                     gradient_wrt_output_desc,
-                                                     local_gradient_wrt_output.LockedBuffer(),
-                                                     input_desc,
-                                                     local_input.LockedBuffer(),
-                                                     m_convolution_cudnn_desc,
-                                                     kernel_gradient_cudnn_algorithm,
-                                                     workspace.Buffer(),
-                                                     workspace_size,
-                                                     &zero,
-                                                     m_kernel_cudnn_desc,
-                                                     m_kernel_gradient.Buffer()));
-        }
-        else {
-          CHECK_CUDNN(cudnnConvolutionBackwardFilter(cudnn::get_handle(),
-                                                     &one,
-                                                     input_desc,
-                                                     local_input.LockedBuffer(),
-                                                     gradient_wrt_output_desc,
-                                                     local_gradient_wrt_output.LockedBuffer(),
-                                                     m_convolution_cudnn_desc,
-                                                     kernel_gradient_cudnn_algorithm,
-                                                     workspace.Buffer(),
-                                                     workspace_size,
-                                                     &zero,
-                                                     m_kernel_cudnn_desc,
-                                                     m_kernel_gradient.Buffer()));
-        }
-=======
-          #ifndef LBANN_DETERMINISTIC
-          CHECK_CUDNN(cudnnGetConvolutionBackwardFilterAlgorithm(
-                        cudnn::get_handle(),
-                        gradient_wrt_output_desc,
-                        input_desc,
-                        m_convolution_cudnn_desc,
-                        m_kernel_cudnn_desc,
-                        CUDNN_CONVOLUTION_BWD_FILTER_SPECIFY_WORKSPACE_LIMIT,
-                        workspace_size,
-                        &kernel_gradient_cudnn_algorithm));
-          #endif
           CHECK_CUDNN(cudnnConvolutionBackwardFilter(
                         cudnn::get_handle(),
                         &gradient_scale,
@@ -1017,17 +975,6 @@
                         m_kernel_cudnn_desc,
                         kernel_gradient.Buffer()));
         } else {
-          #ifndef LBANN_DETERMINISTIC
-          CHECK_CUDNN(cudnnGetConvolutionBackwardFilterAlgorithm(
-                        cudnn::get_handle(),
-                        input_desc,
-                        gradient_wrt_output_desc,
-                        m_convolution_cudnn_desc,
-                        m_kernel_cudnn_desc,
-                        CUDNN_CONVOLUTION_BWD_FILTER_SPECIFY_WORKSPACE_LIMIT,
-                        workspace_size,
-                        &kernel_gradient_cudnn_algorithm));
-          #endif
           CHECK_CUDNN(cudnnConvolutionBackwardFilter(
                         cudnn::get_handle(),
                         &gradient_scale,
@@ -1045,7 +992,6 @@
         }
       } else {
         El::Scale(dst_scale, kernel_gradient);
->>>>>>> beaefa2f
       }
     }
 
