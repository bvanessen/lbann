--- conflicted
+++ resolved
@@ -32,62 +32,6 @@
 
 namespace lbann {
 
-<<<<<<< HEAD
-#ifdef LBANN_HAS_GPU
-namespace batch_normalization_cuda {
-/** Compute channel sums.
- *  Sums and squares of sums are used to compute mean and variance.
- */
-void channel_sums(int num_channels,
-                  const AbsMat& data,
-                  AbsMat& sums,
-                  AbsMat& sqsums);
-/** Compute statistics from sums.
- *  On input, mean and var are assumed to contain sums and squares
- *  of sums, respectively.
- */
-void compute_statistics(int num_per_sum,
-                        DataType epsilon,
-                        DataType decay,
-                        AbsMat& mean,
-                        AbsMat& var,
-                        AbsMat& running_mean,
-                        AbsMat& running_var);
-/** Apply batch normalization. */
-void batch_normalization(const AbsMat& input,
-                         const AbsMat& mean,
-                         const AbsMat& var,
-                         DataType epsilon,
-                         const AbsMat& scale,
-                         const AbsMat& bias,
-                         AbsMat& output);
-/** Compute gradients w.r.t. batch norm parameters. */
-void backprop1(const AbsMat& input,
-               const AbsMat& gradient_wrt_output,
-               const AbsMat& mean,
-               const AbsMat& var,
-               DataType epsilon,
-               const AbsMat& scale,
-               AbsMat& dscale,
-               AbsMat& dbias,
-               AbsMat& dmean,
-               AbsMat& dvar);
-/** Compute gradients w.r.t. inputs. */
-void backprop2(int global_width,
-               const AbsMat& input,
-               const AbsMat& gradient_wrt_output,
-               const AbsMat& mean,
-               const AbsMat& var,
-               DataType epsilon,
-               const AbsMat& scale,
-               const AbsMat& dmean,
-               const AbsMat& dvar,
-               AbsMat& gradient_wrt_input);
-}
-#endif // LBANN_HAS_GPU
-
-=======
->>>>>>> 5625917a
 /** Batch normalization layer.
  *  Each input channel is normalized across the mini-batch to have
  *  zero mean and unit standard deviation. Learned scaling factors and
@@ -245,7 +189,7 @@
         std::cerr << err.str() << std::endl;
       }
     }
-    
+
     // Initialize default weights if none are provided
     if (this->m_weights.size() > 4) {
       std::stringstream err;
@@ -325,422 +269,8 @@
 
   }
 
-<<<<<<< HEAD
-  void fp_compute() override {
-    if (this->using_gpus()) {
-      fp_compute_gpu();
-    } else {
-      fp_compute_cpu();
-    }
-  }
-
-  void bp_compute() override {
-    if (this->using_gpus()) {
-      bp_compute_gpu();
-    } else {
-      bp_compute_cpu();
-    }
-  }
-
-  void fp_compute_gpu() {
-#ifndef LBANN_HAS_GPU
-    LBANN_ERROR("CUDA not detected");
-#else
-
-    // Matrices
-    const auto& input = get_prev_activations();
-    const auto& local_input = input.LockedMatrix();
-    auto& local_output = get_local_activations();
-
-    // Compute statistics during training
-    const bool is_training = this->m_model->get_execution_mode() == execution_mode::training;
-    if (is_training) {
-      const auto& output_dims = get_output_dims();
-      const int num_channels = output_dims[0];
-      const int channel_size = get_output_size() / num_channels;
-      batch_normalization_cuda::channel_sums(num_channels,
-                                             local_input,
-                                             m_mean->Matrix(),
-                                             m_var->Matrix());
-      int num_per_sum = channel_size * input.LocalWidth();
-      if (m_use_global_stats) {
-        m_comm->allreduce(*m_mean, m_mean->RedundantComm(), El::mpi::SUM);
-        m_comm->allreduce(*m_var, m_var->RedundantComm(), El::mpi::SUM);
-        num_per_sum = channel_size * input.Width();
-      }
-      batch_normalization_cuda::compute_statistics(
-        num_per_sum,
-        m_epsilon,
-        m_decay,
-        m_mean->Matrix(),
-        m_var->Matrix(),
-        m_weights[2]->get_values().Matrix(),
-        m_weights[3]->get_values().Matrix());
-    }
-
-    // Perform batch normalization
-    const auto& mean = (is_training ?
-                        m_mean->LockedMatrix() :
-                        m_weights[2]->get_values().Matrix());
-    const auto& var = (is_training ?
-                       m_var->LockedMatrix() :
-                       m_weights[3]->get_values().Matrix());
-    batch_normalization_cuda::batch_normalization(
-      local_input,
-      mean, var, m_epsilon,
-      m_weights[0]->get_values().Matrix(),
-      m_weights[1]->get_values().Matrix(),
-      local_output);
-
-#endif // LBANN_HAS_GPU
-  }
-
-  void bp_compute_gpu() {
-#ifndef LBANN_HAS_GPU
-    LBANN_ERROR("CUDA not detected");
-#else
-    const bool is_training = this->m_model->get_execution_mode() == execution_mode::training;
-    const int effective_mini_batch_size = this->m_model->get_effective_mini_batch_size();
-
-    // GPU matrices
-    const auto& input = get_prev_activations();
-    const auto& local_input = input.LockedMatrix();
-    const auto& local_gradient_wrt_output = get_local_prev_error_signals();
-    auto& local_gradient_wrt_input = get_local_error_signals();
-    const auto& mean = (is_training ?
-                        m_mean->LockedMatrix() :
-                        m_weights[2]->get_values().Matrix());
-    const auto& var = (is_training ?
-                       m_var->LockedMatrix() :
-                       m_weights[3]->get_values().Matrix());
-
-    // Compute gradients w.r.t. batch norm parameters
-    batch_normalization_cuda::backprop1(local_input,
-                                        local_gradient_wrt_output,
-                                        mean, var, m_epsilon,
-                                        m_weights[0]->get_values().Matrix(),
-                                        m_scale_gradient->Matrix(),
-                                        m_bias_gradient->Matrix(),
-                                        m_mean_gradient->Matrix(),
-                                        m_var_gradient->Matrix());
-
-    // Accumulate gradients
-    if (is_training) {
-      if (m_use_global_stats) {
-        m_comm->allreduce(*m_mean_gradient,
-                          m_mean_gradient->RedundantComm(),
-                          El::mpi::SUM);
-        m_comm->allreduce(*m_var_gradient,
-                          m_var_gradient->RedundantComm(),
-                          El::mpi::SUM);
-      }
-    } else {
-      El::Zero(*m_mean_gradient);
-      El::Zero(*m_var_gradient);
-    }
-    auto* scale_optimizer = m_weights[0]->get_optimizer();
-    if (scale_optimizer != nullptr) {
-      scale_optimizer->add_to_gradient_staging(
-        *m_scale_gradient,
-        DataType(1) / effective_mini_batch_size);
-    }
-    auto* bias_optimizer = m_weights[1]->get_optimizer();
-    if (bias_optimizer != nullptr) {
-      bias_optimizer->add_to_gradient_staging(
-        *m_bias_gradient,
-        DataType(1) / effective_mini_batch_size);
-    }
-
-    // Compute gradient w.r.t. input
-    batch_normalization_cuda::backprop2(m_use_global_stats ? input.Width() : input.LocalWidth(),
-                                        local_input,
-                                        local_gradient_wrt_output,
-                                        mean, var, m_epsilon,
-                                        m_weights[0]->get_values().Matrix(),
-                                        m_mean_gradient->LockedMatrix(),
-                                        m_var_gradient->LockedMatrix(),
-                                        local_gradient_wrt_input);
-
-#endif // LBANN_HAS_GPU
-  }
-
-  void fp_compute_cpu() {
-    const DataType zero = DataType(0);
-    const DataType one = DataType(1);
-
-    // Check execution mode
-    const bool is_training = this->m_model->get_execution_mode() == execution_mode::training;
-
-    // Matrices
-    const auto& input = get_prev_activations();
-    const auto& local_input = input.LockedMatrix();
-    auto& local_output = get_local_activations();
-
-    // Matrix parameters
-    const int width = input.Width();
-    const El::Int local_width = local_input.Width();
-    const auto& output_dims = get_output_dims();
-    const int num_channels = output_dims[0];
-    const int channel_size = get_output_size() / num_channels;
-
-    // Compute statistics
-    if (is_training) {
-
-      // Local matrices
-      // Note: local_new_running_mean and local_new_running_var are
-      // stored in m_mean_gradient and m_var_gradient.
-      auto& local_mean = m_mean->Matrix();
-      auto& local_var = m_var->Matrix();
-      const auto& local_running_mean = this->m_weights[2]->get_values().LockedMatrix();
-      const auto& local_running_var = this->m_weights[3]->get_values().LockedMatrix();
-      auto& local_new_running_mean = m_mean_gradient->Matrix();
-      auto& local_new_running_var = m_var_gradient->Matrix();
-
-      // Compute sums and sums of squares
-      LBANN_OMP_TASKLOOP
-      for (int channel = 0; channel < num_channels; ++channel) {
-        DataType sum = zero;
-        DataType sqsum = zero;
-        const El::Int row_start = channel * channel_size;
-        const El::Int row_end = (channel+1) * channel_size;
-        for (El::Int col = 0; col < local_width; ++col) {
-          for (El::Int row = row_start; row < row_end; ++row) {
-            const DataType x = local_input(row, col);
-            sum += x;
-            sqsum += x * x;
-          }
-        }
-        local_mean(channel, 0) = sum;
-        local_var(channel, 0) = sqsum;
-      }
-      DataType num_per_sum;
-      if (m_use_global_stats) {
-        m_comm->allreduce(*m_mean, m_mean->RedundantComm(), El::mpi::SUM);
-        m_comm->allreduce(*m_var, m_var->RedundantComm(), El::mpi::SUM);
-        num_per_sum = channel_size * width;
-      } else {
-        num_per_sum = channel_size * local_width;
-      }
-
-      // Compute minibatch statistics
-      // Note: local_new_running_mean and local_new_running_var are
-      // stored in m_mean_gradient and m_var_gradient.
-      if (num_per_sum <= 1) {
-        El::Fill(local_var, one);
-      } else {
-	LBANN_OMP_TASKLOOP
-        for (int channel = 0; channel < num_channels; ++channel) {
-          const DataType mean = local_mean(channel, 0) / num_per_sum;
-          const DataType sqmean = local_var(channel, 0) / num_per_sum;
-          const DataType var = num_per_sum / (num_per_sum - one) * std::max(sqmean - mean * mean, m_epsilon);
-          const DataType old_running_mean = local_running_mean(channel, 0);
-          const DataType old_running_var = local_running_var(channel, 0);
-          const DataType new_running_mean = m_decay * old_running_mean + (one - m_decay) * mean;
-          const DataType new_running_var = m_decay * old_running_var + (one - m_decay) * var;
-          local_mean(channel, 0) = mean;
-          local_var(channel, 0) = var;
-          local_new_running_mean(channel, 0) = new_running_mean;
-          local_new_running_var(channel, 0) = new_running_var;
-        }
-        m_weights[2]->set_values(*m_mean_gradient);
-        m_weights[3]->set_values(*m_var_gradient);
-      }
-
-    }
-
-    // Get matrices
-    const auto& local_scale = this->m_weights[0]->get_values().LockedMatrix();
-    const auto& local_bias = this->m_weights[1]->get_values().LockedMatrix();
-    const auto& local_mean = (is_training ?
-                              m_mean->LockedMatrix() :
-                              this->m_weights[2]->get_values().LockedMatrix());
-    const auto& local_var = (is_training ?
-                             m_var->LockedMatrix() :
-                             this->m_weights[3]->get_values().LockedMatrix());
-
-    // Iterate through channels
-    LBANN_OMP_TASKLOOP
-    for (int channel = 0; channel < num_channels; ++channel) {
-
-      // Get channel parameters
-      const DataType mean = local_mean(channel, 0);
-      const DataType var = local_var(channel, 0);
-      const DataType inv_stdev = 1 / std::sqrt(var + m_epsilon);
-      const DataType scale = local_scale(channel, 0);
-      const DataType bias = local_bias(channel, 0);
-
-      // Apply batch normalization to inputs in channel
-      const El::Int row_start = channel * channel_size;
-      const El::Int row_end = (channel+1) * channel_size;
-      for (El::Int col = 0; col < local_width; ++col) {
-        for (El::Int row = row_start; row < row_end; ++row) {
-          const DataType x = local_input(row, col);
-          const DataType xhat = (x - mean) * inv_stdev;
-          const DataType y = scale * xhat + bias;
-          local_output(row, col) = y;
-        }
-      }
-
-    }
-
-  }
-
-  void bp_compute_cpu() {
-
-    // Check execution mode
-    const bool is_training = this->m_model->get_execution_mode() == execution_mode::training;
-
-    // Matrices
-    const auto& local_scale = this->m_weights[0]->get_values().LockedMatrix();
-    const auto& local_mean = (is_training ?
-                              m_mean->LockedMatrix() :
-                              this->m_weights[2]->get_values().LockedMatrix());
-    const auto& local_var = (is_training ?
-                             m_var->LockedMatrix() :
-                             this->m_weights[3]->get_values().LockedMatrix());
-    const auto& input = get_prev_activations();
-    const auto& local_input = input.LockedMatrix();
-    const auto& local_gradient_wrt_output = get_local_prev_error_signals();
-    auto& local_gradient_wrt_input = get_local_error_signals();
-    auto& local_mean_gradient = m_mean_gradient->Matrix();
-    auto& local_var_gradient = m_var_gradient->Matrix();
-    auto& local_scale_gradient = m_scale_gradient->Matrix();
-    auto& local_bias_gradient = m_bias_gradient->Matrix();
-
-    // Matrix parameters
-    const int effective_mini_batch_size = this->m_model->get_effective_mini_batch_size();
-    const int width = input.Width();
-    const El::Int local_width = local_input.Width();
-    const auto& output_dims = get_output_dims();
-    const int num_channels = output_dims[0];
-    const int channel_size = get_output_size() / num_channels;
-
-    // Compute local gradients
-    LBANN_OMP_TASKLOOP
-    for (int channel = 0; channel < num_channels; ++channel) {
-
-      // Initialize channel parameters and gradients
-      const DataType mean = local_mean(channel, 0);
-      const DataType var = local_var(channel, 0);
-      const DataType scale = local_scale(channel, 0);
-      const DataType inv_stdev = 1 / std::sqrt(var + m_epsilon);
-      const DataType dvar_factor = inv_stdev * inv_stdev * inv_stdev / 2;
-      DataType dmean = DataType(0);
-      DataType dvar = DataType(0);
-      DataType dscale = DataType(0);
-      DataType dbias = DataType(0);
-
-      // Compute gradient contributions from local entries
-      const El::Int row_start = channel * channel_size;
-      const El::Int row_end = (channel+1) * channel_size;
-      for (El::Int col = 0; col < local_width; ++col) {
-        for (El::Int row = row_start; row < row_end; ++row) {
-          const DataType x = local_input(row, col);
-          const DataType xhat = (x - mean) * inv_stdev;
-          const DataType dy = local_gradient_wrt_output(row, col);
-          dscale += dy * xhat;
-          dbias += dy;
-          const DataType dxhat = dy * scale;
-          dmean += - dxhat * inv_stdev;
-          dvar += - dxhat * (x - mean) * dvar_factor;
-        }
-      }
-      local_mean_gradient(channel, 0) = dmean;
-      local_var_gradient(channel, 0) = dvar;
-      local_scale_gradient(channel, 0) = dscale;
-      local_bias_gradient(channel, 0) = dbias;
-
-    }
-
-    // Accumulate gradients
-    if (is_training) {
-      if (m_use_global_stats) {
-        m_comm->allreduce(*m_mean_gradient,
-                          m_mean_gradient->RedundantComm(),
-                          El::mpi::SUM);
-        m_comm->allreduce(*m_var_gradient,
-                          m_var_gradient->RedundantComm(),
-                          El::mpi::SUM);
-      }
-    } else {
-      El::Zero(*m_mean_gradient);
-      El::Zero(*m_var_gradient);
-    }
-    optimizer* scale_optimizer = m_weights[0]->get_optimizer();
-    if (scale_optimizer != nullptr) {
-      scale_optimizer->add_to_gradient_staging(
-        *m_scale_gradient,
-        DataType(1) / effective_mini_batch_size);
-    }
-    optimizer* bias_optimizer = m_weights[1]->get_optimizer();
-    if (bias_optimizer != nullptr) {
-      bias_optimizer->add_to_gradient_staging(
-        *m_bias_gradient,
-        DataType(1) / effective_mini_batch_size);
-    }
-
-    // Compute error signal
-    const int num_per_sum = (m_use_global_stats ?
-                             width * channel_size :
-                             local_width * channel_size);
-    if (num_per_sum <= 1) {
-      El::Zero(local_gradient_wrt_input);
-    } else {
-      LBANN_OMP_TASKLOOP
-      for (int channel = 0; channel < num_channels; ++channel) {
-
-        // Initialize channel parameters and gradients
-        const auto& mean = local_mean(channel, 0);
-        const auto& var = local_var(channel, 0);
-        const auto& scale = local_scale(channel, 0);
-        const auto& dmean = local_mean_gradient(channel, 0);
-        const auto& dvar = local_var_gradient(channel, 0);
-
-        // Compute useful constants
-        const DataType inv_stdev = 1 / std::sqrt(var + m_epsilon);
-        const auto& dmean_term = dmean / num_per_sum;
-        const auto& dvar_term = dvar * 2 / (num_per_sum - 1);
-
-        // Compute error signal for current channel
-        const El::Int row_start = channel * channel_size;
-        const El::Int row_end = (channel+1) * channel_size;
-        for (El::Int col = 0; col < local_width; ++col) {
-          for (El::Int row = row_start; row < row_end; ++row) {
-            const auto& x = local_input(row, col);
-            const auto& dy = local_gradient_wrt_output(row, col);
-            const auto& dxhat = dy * scale;
-            auto dx = dxhat * inv_stdev;
-            dx += dmean_term;
-            dx += dvar_term * (x - mean);
-            local_gradient_wrt_input(row, col) = dx;
-          }
-        }
-
-      }
-    }
-
-  }
-
- private:
-
-  void deallocate_matrices() {
-    if (m_mean != nullptr)           delete m_mean;
-    if (m_var != nullptr)            delete m_var;
-    if (m_mean_gradient != nullptr)  delete m_mean_gradient;
-    if (m_var_gradient != nullptr)   delete m_var_gradient;
-    if (m_scale_gradient != nullptr) delete m_scale_gradient;
-    if (m_bias_gradient != nullptr)  delete m_bias_gradient;
-    m_mean = nullptr;
-    m_var = nullptr;
-    m_mean_gradient = nullptr;
-    m_var_gradient = nullptr;
-    m_scale_gradient = nullptr;
-    m_bias_gradient = nullptr;
-  }
-=======
   void fp_compute() override;
   void bp_compute() override;
->>>>>>> 5625917a
 
 };
 
