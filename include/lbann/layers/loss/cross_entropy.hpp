--- conflicted
+++ resolved
@@ -43,11 +43,7 @@
 public:
 
   cross_entropy_layer(lbann_comm *comm) : Layer(comm) {
-<<<<<<< HEAD
-    m_expected_num_parent_layers = 2;
-=======
     this->m_expected_num_parent_layers = 2;
->>>>>>> ae9b30d8
   }
 
   cross_entropy_layer(const cross_entropy_layer& other)
@@ -73,27 +69,6 @@
   void setup_dims() override {
     Layer::setup_dims();
     set_output_dims({1});
-<<<<<<< HEAD
-    if (get_input_size(0) != get_input_size(1)) {
-      const auto& parents = get_parent_layers();
-      const auto& dims0 = get_input_dims(0);
-      const auto& dims1 = get_input_dims(1);
-      std::stringstream err;
-      err << get_type() << " layer \"" << get_name() << "\" "
-          << "expects inputs with identical dimensions, but "
-          << "layer \"" << parents[0]->get_name() << "\" outputs a ";
-      for (size_t i = 0; i < dims0.size(); ++i) {
-        err << (i > 0 ? "x" : "") << dims0[i];
-      }
-      err << " tensor and "
-          << "layer \"" << parents[1]->get_name() << "\" outputs a ";
-      for (size_t i = 0; i < dims1.size(); ++i) {
-        err << (i > 0 ? "x" : "") << dims1[i];
-      }
-      err << " tensor";
-      LBANN_ERROR(err.str());
-    }
-=======
 
     // Check that input dimensions are valid
     std::stringstream err;
@@ -116,7 +91,6 @@
       LBANN_ERROR(err.str());
     }
 
->>>>>>> ae9b30d8
   }
 
   void setup_data() override {
